// package im.status.keycard;

// import com.licel.jcardsim.smartcardio.CardSimulator;
// import com.licel.jcardsim.smartcardio.CardTerminalSimulator;
// import com.licel.jcardsim.utils.AIDUtil;

// import im.status.keycard.KeycardApplet;
// import im.status.keycard.applet.*;
// import im.status.keycard.desktop.LedgerUSBManager;
// import im.status.keycard.desktop.PCSCCardChannel;
// import im.status.keycard.io.APDUCommand;
// import im.status.keycard.io.APDUResponse;
// import im.status.keycard.io.CardListener;
// import im.status.keycard.Crypto;
// import javacard.framework.AID;
// import javacard.framework.ISO7816;

// import org.bitcoinj.core.ECKey;
// import org.bitcoinj.crypto.ChildNumber;
// import org.bitcoinj.crypto.DeterministicKey;
// import org.bitcoinj.crypto.HDKeyDerivation;
// import org.bouncycastle.jce.ECNamedCurveTable;
// import org.bouncycastle.jce.spec.ECParameterSpec;
// import org.bouncycastle.jce.spec.ECPublicKeySpec;
// import org.bouncycastle.util.encoders.Hex;
// import org.junit.jupiter.api.*;
// import org.web3j.crypto.*;
// import org.web3j.protocol.Web3j;
// import org.web3j.protocol.core.DefaultBlockParameterName;
// import org.web3j.protocol.core.methods.request.RawTransaction;
// import org.web3j.protocol.core.methods.response.EthSendTransaction;
// import org.web3j.protocol.http.HttpService;
// import org.web3j.tx.Transfer;
// import org.web3j.utils.Convert;
// import org.web3j.utils.Numeric;

// import org.bouncycastle.jce.interfaces.ECPublicKey;

// import javax.smartcardio.*;
// import java.lang.reflect.Constructor;
// import java.lang.reflect.Field;
// import java.lang.reflect.Method;
// import java.math.BigDecimal;
// import java.math.BigInteger;
// import java.nio.ByteBuffer;
// import java.nio.ByteOrder;
// import java.security.*;

// import java.security.spec.InvalidKeySpecException;
// import java.util.Arrays;
// import java.util.HashSet;
// import java.util.Random;

// import static org.apache.commons.codec.digest.DigestUtils.sha256;
// import static org.junit.jupiter.api.Assertions.*;

// @DisplayName("Test the Keycard Applet")
// public class KeycardTest {
//   // Psiring key is KeycardTest
//   private static CardTerminal cardTerminal;
//   private static CardChannel apduChannel;
//   private static im.status.keycard.io.CardChannel sdkChannel;
//   private static CardSimulator simulator;

//   private static LedgerUSBManager usbManager;

//   private static byte[] sharedSecret;

//   private TestSecureChannelSession secureChannel;
//   private TestKeycardCommandSet cmdSet;

//   private static final int TARGET_SIMULATOR = 0;
//   private static final int TARGET_CARD = 1;
//   private static final int TARGET_LEDGERUSB = 2;

//   private static final int TARGET;

//   static {
//     switch(System.getProperty("im.status.keycard.test.target", "card")) {
//       case "simulator":
//         TARGET = TARGET_SIMULATOR;
//         break;
//       case "card":
//         TARGET = TARGET_CARD;
//         break;
//       case "ledgerusb":
//         TARGET = TARGET_LEDGERUSB;
//         break;
//       default:
//         throw new RuntimeException("Unknown target");
//     }
//   }

//   @BeforeAll
//   static void initAll() throws Exception {
//     switch(TARGET) {
//       case TARGET_SIMULATOR:
//         openSimulatorChannel();
//         break;
//       case TARGET_CARD:
//         openCardChannel();
//         break;
//       case TARGET_LEDGERUSB:
//         openLedgerUSBChannel();
//         break;
//       default:
//         throw new IllegalStateException("Unknown target");
//     }

//     initIfNeeded();
//   }

//   private static void initCapabilities(ApplicationInfo info) {
//     HashSet<String> capabilities = new HashSet<>();

//     if (info.hasSecureChannelCapability()) {
//       capabilities.add("secureChannel");
//     }

//     if (info.hasCredentialsManagementCapability()) {
//       capabilities.add("credentialsManagement");
//     }

//     if (info.hasKeyManagementCapability()) {
//       capabilities.add("keyManagement");
//     }

//     if (info.hasNDEFCapability()) {
//       capabilities.add("ndef");
//     }

//     CapabilityCondition.availableCapabilities = capabilities;
//   }

//   private static void openSimulatorChannel() throws Exception {
//     simulator = new CardSimulator();
//     AID appletAID = AIDUtil.create(Identifiers.getKeycardInstanceAID());
//     simulator.installApplet(appletAID, KeycardApplet.class);
//     cardTerminal = CardTerminalSimulator.terminal(simulator);

//     openPCSCChannel();
//   }

//   private static void openCardChannel() throws Exception {
//     TerminalFactory tf = TerminalFactory.getDefault();

//     for (CardTerminal t : tf.terminals().list()) {
//       if (t.isCardPresent()) {
//         cardTerminal = t;
//         break;
//       }
//     }

//     openPCSCChannel();
//   }

//   private static void openPCSCChannel() throws Exception {
//     Card apduCard = cardTerminal.connect("*");
//     apduChannel = apduCard.getBasicChannel();
//     sdkChannel = new PCSCCardChannel(apduChannel);
//   }

//   private static void openLedgerUSBChannel() {
//     usbManager = new LedgerUSBManager(new CardListener() {
//       @Override
//       public void onConnected(im.status.keycard.io.CardChannel channel) {
//         sdkChannel = channel;
//       }

//       @Override
//       public void onDisconnected() {
//         throw new RuntimeException("Ledger was disconnected during test run!");
//       }
//     });

//     usbManager.start();
//   }

//   private static void initIfNeeded() throws Exception {
//     KeycardCommandSet cmdSet = new KeycardCommandSet(sdkChannel);
//     byte[] data = cmdSet.select().checkOK().getData();

//     initCapabilities(cmdSet.getApplicationInfo());

//     sharedSecret = cmdSet.pairingPasswordToSecret(System.getProperty("im.status.keycard.test.pairing", "KeycardTest"));

//     if (!cmdSet.getApplicationInfo().isInitializedCard()) {
//       assertEquals(0x9000, cmdSet.init("000000", "123456789012", sharedSecret).getSw());
//     }
//   }

//   @BeforeEach
//   void init() throws Exception {
//     reset();
//     cmdSet = new TestKeycardCommandSet(sdkChannel);
//     secureChannel = new TestSecureChannelSession();
//     cmdSet.setSecureChannel(secureChannel);
//     cmdSet.select().checkOK();

//     if (cmdSet.getApplicationInfo().hasSecureChannelCapability()) {
//       cmdSet.autoPair(sharedSecret);
//     }
//   }

//   @AfterEach
//   void tearDown() throws Exception {
//     resetAndSelectAndOpenSC();

//     if (cmdSet.getApplicationInfo().hasCredentialsManagementCapability()) {
//       APDUResponse response = cmdSet.verifyPIN("000000");
//       assertEquals(0x9000, response.getSw());
//     }

//     if (cmdSet.getApplicationInfo().hasSecureChannelCapability()) {
//       cmdSet.autoUnpair();
//     }
//   }

//   @AfterAll
//   static void tearDownAll() {
//     if (usbManager != null) {
//       usbManager.stop();
//     }
//   }

//   @Test
//   @DisplayName("SELECT command")
//   void selectTest() throws Exception {
//     APDUResponse response = cmdSet.select();
//     assertEquals(0x9000, response.getSw());
//     byte[] data = response.getData();

//     assertTrue(new ApplicationInfo(data).isInitializedCard());
//   }

//   @Test
//   @DisplayName("OPEN SECURE CHANNEL command")
//   @Capabilities("secureChannel")
//   void openSecureChannelTest() throws Exception {
//     // Wrong P1
//     APDUResponse response = cmdSet.openSecureChannel((byte)(secureChannel.getPairingIndex() + 1), new byte[65]);
//     assertEquals(0x6A86, response.getSw());

//     // Wrong data
//     response = cmdSet.openSecureChannel(secureChannel.getPairingIndex(), new byte[65]);
//     assertEquals(0x6A80, response.getSw());

//     // Good case
//     response = cmdSet.openSecureChannel(secureChannel.getPairingIndex(), secureChannel.getPublicKey());
//     assertEquals(0x9000, response.getSw());
//     assertEquals(SecureChannel.SC_SECRET_LENGTH + SecureChannel.SC_BLOCK_SIZE, response.getData().length);
//     secureChannel.processOpenSecureChannelResponse(response);

//     // Send command before MUTUALLY AUTHENTICATE
//     secureChannel.reset();
//     response = cmdSet.getStatus(KeycardApplet.GET_STATUS_P1_APPLICATION);
//     assertEquals(0x6985, response.getSw());

//     // Perform mutual authentication
//     secureChannel.setOpen();
//     response = cmdSet.mutuallyAuthenticate();
//     assertEquals(0x9000, response.getSw());
//     assertTrue(secureChannel.verifyMutuallyAuthenticateResponse(response));

//     // Verify that the channel is open
//     response = cmdSet.getStatus(KeycardApplet.GET_STATUS_P1_APPLICATION);
//     assertEquals(0x9000, response.getSw());

//     // Verify that the keys are changed correctly. Since we do not know the internal counter we just iterate until that
//     // happens for a maximum of SC_COUNTER_MAX times
//     byte[] initialKey = new ApplicationInfo(cmdSet.select().getData()).getSecureChannelPubKey();

//     for (int i = 0; i < SecureChannel.SC_COUNTER_MAX; i++) {
//       byte[] otherKey = new ApplicationInfo(cmdSet.select().getData()).getSecureChannelPubKey();

//       if (!Arrays.equals(initialKey, otherKey)) {
//         secureChannel.generateSecret(otherKey);
//         cmdSet.autoOpenSecureChannel();
//         break;
//       }
//     }
//   }

//   @Test
//   @DisplayName("MUTUALLY AUTHENTICATE command")
//   @Capabilities("secureChannel")
//   void mutuallyAuthenticateTest() throws Exception {
//     // Mutual authentication before opening a Secure Channel
//     APDUResponse response = cmdSet.mutuallyAuthenticate();
//     assertEquals(0x6985, response.getSw());

//     response = cmdSet.openSecureChannel(secureChannel.getPairingIndex(), secureChannel.getPublicKey());
//     assertEquals(0x9000, response.getSw());
//     secureChannel.processOpenSecureChannelResponse(response);

//     // Wrong data format
//     response = cmdSet.mutuallyAuthenticate(new byte[31]);
//     assertEquals(0x6982, response.getSw());

//     // Verify that after wrong authentication, the command does not work
//     response = cmdSet.mutuallyAuthenticate();
//     assertEquals(0x6985, response.getSw());

//     // Wrong authentication data
//     response = cmdSet.openSecureChannel(secureChannel.getPairingIndex(), secureChannel.getPublicKey());
//     assertEquals(0x9000, response.getSw());
//     secureChannel.processOpenSecureChannelResponse(response);
//     APDUResponse resp2 = sdkChannel.send(new APDUCommand(0x80, SecureChannel.INS_MUTUALLY_AUTHENTICATE, 0, 0, new byte[48]));
//     assertEquals(0x6982, resp2.getSw());
//     secureChannel.reset();
//     response = cmdSet.mutuallyAuthenticate();
//     assertEquals(0x6985, response.getSw());

//     // Good case
//     cmdSet.autoOpenSecureChannel();

//     // MUTUALLY AUTHENTICATE has no effect on an already open secure channel
//     response = cmdSet.getStatus(KeycardApplet.GET_STATUS_P1_APPLICATION);
//     assertEquals(0x9000, response.getSw());

//     response = cmdSet.mutuallyAuthenticate();
//     assertEquals(0x6985, response.getSw());

//     response = cmdSet.getStatus(KeycardApplet.GET_STATUS_P1_APPLICATION);
//     assertEquals(0x9000, response.getSw());
//   }

//   @Test
//   @DisplayName("PAIR command")
//   @Capabilities("secureChannel")
//   void pairTest() throws Exception {
//     // Wrong data length
//     APDUResponse response = cmdSet.pair(SecureChannel.PAIR_P1_FIRST_STEP, new byte[31]);
//     assertEquals(0x6A80, response.getSw());

//     // Wrong P1
//     response = cmdSet.pair(SecureChannel.PAIR_P1_LAST_STEP, new byte[32]);
//     assertEquals(0x6A86, response.getSw());

//     // Wrong client cryptogram
//     byte[] challenge = new byte[32];
//     Random random = new Random();
//     random.nextBytes(challenge);
//     response = cmdSet.pair(SecureChannel.PAIR_P1_FIRST_STEP, challenge);
//     assertEquals(0x9000, response.getSw());
//     response = cmdSet.pair(SecureChannel.PAIR_P1_LAST_STEP, challenge);
//     assertEquals(0x6982, response.getSw());

//     // Interrupt session
//     random.nextBytes(challenge);
//     response = cmdSet.pair(SecureChannel.PAIR_P1_FIRST_STEP, challenge);
//     assertEquals(0x9000, response.getSw());
//     cmdSet.openSecureChannel(secureChannel.getPairingIndex(), secureChannel.getPublicKey());
//     response = cmdSet.pair(SecureChannel.PAIR_P1_LAST_STEP, challenge);
//     assertEquals(0x6A86, response.getSw());

//     // Open secure channel
//     cmdSet.autoOpenSecureChannel();
//     response = cmdSet.pair(SecureChannel.PAIR_P1_FIRST_STEP, challenge);
//     assertTrue((0x6985 == response.getSw()) || (0x6982 == response.getSw()));
//     cmdSet.openSecureChannel(secureChannel.getPairingIndex(), secureChannel.getPublicKey());

//     // {{ GridPlus }} - only one pairing slot
//     int NUM_PAIRINGS = 1; // 5;
//     // // Pair multiple indexes
//     // for (int i = 1; i < NUM_PAIRINGS; i++) {
//     //   cmdSet.autoPair(sharedSecret);
//     //   assertEquals(i, secureChannel.getPairingIndex());
//     //   cmdSet.autoOpenSecureChannel();
//     //   cmdSet.openSecureChannel(secureChannel.getPairingIndex(), secureChannel.getPublicKey());
//     // }

//     // {{ GridPlus }} - we overwrite the first pairing index, so we won't get this error
//     // Too many paired indexes
//     // response = cmdSet.pair(SecureChannel.PAIR_P1_FIRST_STEP, challenge);
//     // assertEquals(0x6A84, response.getSw());

//     // Unpair all (except the last, which will be unpaired in the tearDown phase)
//     cmdSet.autoOpenSecureChannel();

//     if (cmdSet.getApplicationInfo().hasCredentialsManagementCapability()) {
//       response = cmdSet.verifyPIN("000000");
//       assertEquals(0x9000, response.getSw());
//     }

//     // for (byte i = 0; i < NUM_PAIRINGS - 1; i++) {
//       // response = cmdSet.unpair((byte) 0); //i);
//       // assertEquals(0x9000, response.getSw());
//     // }
//   }

//   @Test
//   @DisplayName("UNPAIR command")
//   @Capabilities("secureChannel")
//   void unpairTest() throws Exception {
//     // Add a spare keyset
//     byte sparePairingIndex = secureChannel.getPairingIndex();
//     cmdSet.autoPair(sharedSecret);

//     // Proof that the old keyset is still usable
//     APDUResponse response = cmdSet.openSecureChannel(sparePairingIndex, secureChannel.getPublicKey());
//     assertEquals(0x9000, response.getSw());

//     // Security condition violation: SecureChannel not open
//     response = cmdSet.unpair(sparePairingIndex);
//     assertEquals(0x6985, response.getSw());

//     // Not authenticated
//     cmdSet.autoOpenSecureChannel();

//     if (cmdSet.getApplicationInfo().hasCredentialsManagementCapability()) {
//       response = cmdSet.unpair(sparePairingIndex);
//       assertEquals(0x6985, response.getSw());

//       response = cmdSet.verifyPIN("000000");
//       assertEquals(0x9000, response.getSw());
//     }

//     // Wrong P1
//     response = cmdSet.unpair((byte) 5);
//     assertEquals(0x6A86, response.getSw());

//     // {{ GridPlus }} - We can't use these because there is only one pairing, which
//     //                  gets removed during teardown
//     // Unpair spare keyset
//     // response = cmdSet.unpair(sparePairingIndex);
//     // assertEquals(0x9000, response.getSw());

//     // Proof that unpaired is not usable
//     // response = cmdSet.openSecureChannel(sparePairingIndex, secureChannel.getPublicKey());
//     // assertEquals(0x6A86, response.getSw());
//   }


//   @Test
//   @DisplayName("GET STATUS command")
//   void getStatusTest() throws Exception {
//     APDUResponse response;

//     if (cmdSet.getApplicationInfo().hasSecureChannelCapability()) {
//       // Security condition violation: SecureChannel not open
//       response = cmdSet.getStatus(KeycardApplet.GET_STATUS_P1_APPLICATION);
//       assertEquals(0x6985, response.getSw());
//       cmdSet.autoOpenSecureChannel();
//     }

//     // Good case. Since the order of test execution is undefined, the test cannot know if the keys are initialized or not.
//     // Additionally, support for public key derivation is hw dependent.
//     response = cmdSet.getStatus(KeycardApplet.GET_STATUS_P1_APPLICATION);
//     assertEquals(0x9000, response.getSw());
//     ApplicationStatus status = new ApplicationStatus(response.getData());

//     if (cmdSet.getApplicationInfo().hasCredentialsManagementCapability()) {
//       assertEquals(3, status.getPINRetryCount());
//       assertEquals(5, status.getPUKRetryCount());

//       response = cmdSet.verifyPIN("123456");
//       assertEquals(0x63C2, response.getSw());
//       response = cmdSet.getStatus(KeycardApplet.GET_STATUS_P1_APPLICATION);
//       assertEquals(0x9000, response.getSw());
//       status = new ApplicationStatus(response.getData());
//       assertEquals(2, status.getPINRetryCount());
//       assertEquals(5, status.getPUKRetryCount());

//       response = cmdSet.verifyPIN("000000");
//       assertEquals(0x9000, response.getSw());
//       response = cmdSet.getStatus(KeycardApplet.GET_STATUS_P1_APPLICATION);
//       assertEquals(0x9000, response.getSw());
//       status = new ApplicationStatus(response.getData());
//       assertEquals(3, status.getPINRetryCount());
//       assertEquals(5, status.getPUKRetryCount());
//     } else {
//       assertEquals((byte) 0xff, status.getPINRetryCount());
//       assertEquals((byte) 0xff, status.getPUKRetryCount());
//     }

//     // Check that key path is valid
//     response = cmdSet.getStatus(KeycardApplet.GET_STATUS_P1_KEY_PATH);
//     assertEquals(0x9000, response.getSw());
//     KeyPath path = new KeyPath(response.getData());
//     assertNotEquals(null, path);

//   }

//   @Test
//   @DisplayName("SET NDEF command")
//   @Capabilities("ndef")
//   void setNDEFTest() throws Exception {
//     byte[] ndefData = {
//         (byte) 0x00, (byte) 0x24, (byte) 0xd4, (byte) 0x0f, (byte) 0x12, (byte) 0x61, (byte) 0x6e, (byte) 0x64,
//         (byte) 0x72, (byte) 0x6f, (byte) 0x69, (byte) 0x64, (byte) 0x2e, (byte) 0x63, (byte) 0x6f, (byte) 0x6d,
//         (byte) 0x3a, (byte) 0x70, (byte) 0x6b, (byte) 0x67, (byte) 0x69, (byte) 0x6d, (byte) 0x2e, (byte) 0x73,
//         (byte) 0x74, (byte) 0x61, (byte) 0x74, (byte) 0x75, (byte) 0x73, (byte) 0x2e, (byte) 0x65, (byte) 0x74,
//         (byte) 0x68, (byte) 0x65, (byte) 0x72, (byte) 0x65, (byte) 0x75, (byte) 0x6d
//     };

//     // Security condition violation: SecureChannel not open
//     APDUResponse response = cmdSet.setNDEF(ndefData);
//     assertEquals(0x6985, response.getSw());

//     cmdSet.autoOpenSecureChannel();

//     // Security condition violation: PIN not verified
//     response = cmdSet.setNDEF(ndefData);
//     assertEquals(0x6985, response.getSw());

//     response = cmdSet.verifyPIN("000000");
//     assertEquals(0x9000, response.getSw());

//     // Good case.
//     response = cmdSet.setNDEF(ndefData);
//     assertEquals(0x9000, response.getSw());

//     // Good case with no length.
//     response = cmdSet.setNDEF(Arrays.copyOfRange(ndefData, 2, ndefData.length));
//     assertEquals(0x9000, response.getSw());
//   }

//   @Test
//   @DisplayName("VERIFY PIN command")
//   @Capabilities("credentialsManagement")
//   void verifyPinTest() throws Exception {
//     // Security condition violation: SecureChannel not open
//     APDUResponse response = cmdSet.verifyPIN("000000");
//     assertEquals(0x6985, response.getSw());

//     cmdSet.autoOpenSecureChannel();

//     // Wrong PIN
//     response = cmdSet.verifyPIN("123456");
//     assertEquals(0x63C2, response.getSw());

//     // Correct PIN
//     response = cmdSet.verifyPIN("000000");
//     assertEquals(0x9000, response.getSw());

//     // Check max retry counter
//     response = cmdSet.verifyPIN("123456");
//     assertEquals(0x63C2, response.getSw());

//     response = cmdSet.verifyPIN("123456");
//     assertEquals(0x63C1, response.getSw());

//     response = cmdSet.verifyPIN("123456");
//     assertEquals(0x63C0, response.getSw());

//     response = cmdSet.verifyPIN("000000");
//     assertEquals(0x63C0, response.getSw());

//     // Unblock PIN to make further tests possible
//     response = cmdSet.unblockPIN("123456789012", "000000");
//     assertEquals(0x9000, response.getSw());
//   }

//   @Test
//   @DisplayName("CHANGE PIN command")
//   @Capabilities("credentialsManagement")
//   void changePinTest() throws Exception {
//     // Security condition violation: SecureChannel not open
//     APDUResponse response = cmdSet.changePIN(KeycardApplet.CHANGE_PIN_P1_USER_PIN, "123456");
//     assertEquals(0x6985, response.getSw());

//     cmdSet.autoOpenSecureChannel();

//     // Security condition violation: PIN n ot verified
//     response = cmdSet.changePIN(KeycardApplet.CHANGE_PIN_P1_USER_PIN, "123456");
//     assertEquals(0x6985, response.getSw());

//     response = cmdSet.verifyPIN("000000");
//     assertEquals(0x9000, response.getSw());

//     // Wrong P1
//     response = cmdSet.changePIN(0x03, "123456");
//     assertEquals(0x6a86, response.getSw());

//     // Test wrong PIN formats (non-digits, too short, too long)
//     response = cmdSet.changePIN(KeycardApplet.CHANGE_PIN_P1_USER_PIN, "654a21");
//     assertEquals(0x6A80, response.getSw());

//     response = cmdSet.changePIN(KeycardApplet.CHANGE_PIN_P1_USER_PIN, "54321");
//     assertEquals(0x6A80, response.getSw());

//     response = cmdSet.changePIN(KeycardApplet.CHANGE_PIN_P1_USER_PIN, "7654321");
//     assertEquals(0x6A80, response.getSw());

//     // Test wrong PUK formats
//     response = cmdSet.changePIN(KeycardApplet.CHANGE_PIN_P1_PUK, "210987654a21");
//     assertEquals(0x6A80, response.getSw());

//     response = cmdSet.changePIN(KeycardApplet.CHANGE_PIN_P1_PUK, "10987654321");
//     assertEquals(0x6A80, response.getSw());

//     response = cmdSet.changePIN(KeycardApplet.CHANGE_PIN_P1_PUK, "3210987654321");
//     assertEquals(0x6A80, response.getSw());

//     // Test wrong pairing secret format (too long, too short)
//     response = cmdSet.changePIN(KeycardApplet.CHANGE_PIN_P1_PAIRING_SECRET, "abcdefghilmnopqrstuvz123456789012");
//     assertEquals(0x6A80, response.getSw());

//     response = cmdSet.changePIN(KeycardApplet.CHANGE_PIN_P1_PAIRING_SECRET, "abcdefghilmnopqrstuvz1234567890");
//     assertEquals(0x6A80, response.getSw());

//     // Change PIN correctly, check that after PIN change the PIN remains validated
//     response = cmdSet.changePIN(KeycardApplet.CHANGE_PIN_P1_USER_PIN, "123456");
//     assertEquals(0x9000, response.getSw());

//     response = cmdSet.changePIN(KeycardApplet.CHANGE_PIN_P1_USER_PIN, "654321");
//     assertEquals(0x9000, response.getSw());

//     // Reset card and verify that the new PIN has really been set
//     resetAndSelectAndOpenSC();

//     response = cmdSet.verifyPIN("654321");
//     assertEquals(0x9000, response.getSw());

//     // Change PUK
//     response = cmdSet.changePIN(KeycardApplet.CHANGE_PIN_P1_PUK, "210987654321");
//     assertEquals(0x9000, response.getSw());

//     resetAndSelectAndOpenSC();

//     response = cmdSet.verifyPIN("000000");
//     assertEquals(0x63C2, response.getSw());
//     response = cmdSet.verifyPIN("000000");
//     assertEquals(0x63C1, response.getSw());
//     response = cmdSet.verifyPIN("000000");
//     assertEquals(0x63C0, response.getSw());

//     // Reset the PIN with the new PUK
//     response = cmdSet.unblockPIN("210987654321", "000000");
//     assertEquals(0x9000, response.getSw());

//     response = cmdSet.verifyPIN("000000");
//     assertEquals(0x9000, response.getSw());

//     // Reset PUK
//     response = cmdSet.changePIN(KeycardApplet.CHANGE_PIN_P1_PUK, "123456789012");
//     assertEquals(0x9000, response.getSw());

//     // Change the pairing secret
//     response = cmdSet.changePIN(KeycardApplet.CHANGE_PIN_P1_PAIRING_SECRET, "abcdefghilmnopqrstuvz12345678901");
//     assertEquals(0x9000, response.getSw());
//     cmdSet.autoUnpair();
//     reset();
//     response = cmdSet.select();
//     assertEquals(0x9000, response.getSw());
//     cmdSet.autoPair("abcdefghilmnopqrstuvz12345678901".getBytes());

//     // Reset pairing secret
//     cmdSet.autoOpenSecureChannel();

//     response = cmdSet.verifyPIN("000000");
//     assertEquals(0x9000, response.getSw());

//     response = cmdSet.changePIN(KeycardApplet.CHANGE_PIN_P1_PAIRING_SECRET, sharedSecret);
//     assertEquals(0x9000, response.getSw());
//   }

//   @Test
//   @DisplayName("UNBLOCK PIN command")
//   @Capabilities("credentialsManagement")
//   void unblockPinTest() throws Exception {
//     // Security condition violation: SecureChannel not open
//     APDUResponse response = cmdSet.unblockPIN("123456789012", "000000");
//     assertEquals(0x6985, response.getSw());

//     cmdSet.autoOpenSecureChannel();

//     // Condition violation: PIN is not blocked
//     response = cmdSet.unblockPIN("123456789012", "000000");
//     assertEquals(0x6985, response.getSw());

//     // Block the PIN
//     response = cmdSet.verifyPIN("123456");
//     assertEquals(0x63C2, response.getSw());

//     response = cmdSet.verifyPIN("123456");
//     assertEquals(0x63C1, response.getSw());

//     response = cmdSet.verifyPIN("123456");
//     assertEquals(0x63C0, response.getSw());

//     // Wrong PUK formats (too short, too long)
//     response = cmdSet.unblockPIN("12345678901", "000000");
//     assertEquals(0x6A80, response.getSw());

//     response = cmdSet.unblockPIN("1234567890123", "000000");
//     assertEquals(0x6A80, response.getSw());

//     // Wrong PUK
//     response = cmdSet.unblockPIN("123456789010", "000000");
//     assertEquals(0x63C4, response.getSw());

//     // Correct PUK
//     response = cmdSet.unblockPIN("123456789012", "654321");
//     assertEquals(0x9000, response.getSw());

//     // Check that PIN has been changed and unblocked
//     resetAndSelectAndOpenSC();

//     response = cmdSet.verifyPIN("654321");
//     assertEquals(0x9000, response.getSw());

//     // Reset the PIN to make further tests possible
//     response = cmdSet.changePIN(KeycardApplet.CHANGE_PIN_P1_USER_PIN, "000000");
//     assertEquals(0x9000, response.getSw());
//   }

//   @Test
//   @DisplayName("LOAD KEY command")
//   @Capabilities("keyManagement")
//   void loadKeyTest() throws Exception {
//     KeyPairGenerator g = keypairGenerator();
//     KeyPair keyPair = g.generateKeyPair();
//     APDUResponse response;

//     if (cmdSet.getApplicationInfo().hasSecureChannelCapability()) {
//       // Security condition violation: SecureChannel not open
//       response = cmdSet.loadKey(keyPair);
//       assertEquals(0x6985, response.getSw());

//       cmdSet.autoOpenSecureChannel();
//     }

//     if (cmdSet.getApplicationInfo().hasCredentialsManagementCapability()) {
//       // Security condition violation: PIN not verified
//       response = cmdSet.loadKey(keyPair);
//       assertEquals(0x6985, response.getSw());

//       response = cmdSet.verifyPIN("000000");
//       assertEquals(0x9000, response.getSw());
//     }

//     // Wrong key type
//     response = cmdSet.loadKey(new byte[] { (byte) 0xAA, 0x02, (byte) 0x80, 0x00}, (byte) 0x00);
//     assertEquals(0x6A86, response.getSw());

//     // Wrong data (wrong template, missing private key, invalid keys)
//     response = cmdSet.loadKey(new byte[]{(byte) 0xAA, 0x02, (byte) 0x80, 0x00}, KeycardApplet.LOAD_KEY_P1_EC);
//     assertEquals(0x6A80, response.getSw());

//     response = cmdSet.loadKey(new byte[]{(byte) 0xA1, 0x02, (byte) 0x80, 0x00}, KeycardApplet.LOAD_KEY_P1_EC);
//     assertEquals(0x6A80, response.getSw());

//     if (TARGET != TARGET_SIMULATOR) { // the simulator does not check the key format
//       response = cmdSet.loadKey(new byte[]{(byte) 0xA1, 0x06, (byte) 0x80, 0x01, 0x01, (byte) 0x81, 0x01, 0x02}, KeycardApplet.LOAD_KEY_P1_EC);
//       assertEquals(0x6A80, response.getSw());
//     }

//     byte[] chainCode = new byte[32];
//     new Random().nextBytes(chainCode);

//     // Correct LOAD KEY
//     response = cmdSet.loadKey(keyPair);
//     assertEquals(0x9000, response.getSw());
//     verifyKeyUID(response.getData(), ((ECPublicKey) keyPair.getPublic()));

//     keyPair = g.generateKeyPair();

//     // Check extended key
//     response = cmdSet.loadKey(keyPair, false, chainCode);
//     assertEquals(0x9000, response.getSw());
//     verifyKeyUID(response.getData(), ((ECPublicKey) keyPair.getPublic()));

//     // Check omitted public key
//     response = cmdSet.loadKey(keyPair, true, null);
//     assertEquals(0x9000, response.getSw());
//     verifyKeyUID(response.getData(), ((ECPublicKey) keyPair.getPublic()));
//     response = cmdSet.loadKey(keyPair, true, chainCode);
//     assertEquals(0x9000, response.getSw());
//     verifyKeyUID(response.getData(), ((ECPublicKey) keyPair.getPublic()));

//     // Check seed load
//     response = cmdSet.loadKey(keyPair.getPrivate(), chainCode);
//     assertEquals(0x9000, response.getSw());
//   }
  
//   @Test
//   @DisplayName("GENERATE MNEMONIC command")
//   @Capabilities("keyManagement")
//   void generateMnemonicTest() throws Exception {
//     // Security condition violation: SecureChannel not open
//     APDUResponse response;

//     if (cmdSet.getApplicationInfo().hasSecureChannelCapability()) {
//       response = cmdSet.generateMnemonic(4);
//       assertEquals(0x6985, response.getSw());
//       cmdSet.autoOpenSecureChannel();
//     }

//     // Wrong P1 (too short, too long)
//     response = cmdSet.generateMnemonic(3);
//     assertEquals(0x6A86, response.getSw());

//     response = cmdSet.generateMnemonic(9);
//     assertEquals(0x6A86, response.getSw());

//     // Good cases
//     response = cmdSet.generateMnemonic(4);
//     assertEquals(0x9000, response.getSw());
//     assertMnemonic(12, response.getData());

//     response = cmdSet.generateMnemonic(5);
//     assertEquals(0x9000, response.getSw());
//     assertMnemonic(15, response.getData());

//     response = cmdSet.generateMnemonic(6);
//     assertEquals(0x9000, response.getSw());
//     assertMnemonic(18, response.getData());

//     response = cmdSet.generateMnemonic(7);
//     assertEquals(0x9000, response.getSw());
//     assertMnemonic(21, response.getData());

//     response = cmdSet.generateMnemonic(8);
//     assertEquals(0x9000, response.getSw());
//     assertMnemonic(24, response.getData());
//   }

//   @Test
//   @DisplayName("REMOVE KEY command")
//   @Capabilities("keyManagement")
//   void removeKeyTest() throws Exception {
//     KeyPairGenerator g = keypairGenerator();
//     KeyPair keyPair = g.generateKeyPair();
//     APDUResponse response;

//     if (cmdSet.getApplicationInfo().hasSecureChannelCapability()) {
//       // Security condition violation: SecureChannel not open
//       response = cmdSet.removeKey();
//       assertEquals(0x6985, response.getSw());
//       cmdSet.autoOpenSecureChannel();
//     }

//     if (cmdSet.getApplicationInfo().hasCredentialsManagementCapability()) {
//       // Security condition violation: PIN not verified
//       response = cmdSet.removeKey();
//       assertEquals(0x6985, response.getSw());

//       response = cmdSet.verifyPIN("000000");
//       assertEquals(0x9000, response.getSw());
//     }

//     response = cmdSet.loadKey(keyPair);
//     assertEquals(0x9000, response.getSw());

//     response = cmdSet.select();
//     assertEquals(0x9000, response.getSw());
//     ApplicationInfo info = new ApplicationInfo(response.getData());
//     verifyKeyUID(info.getKeyUID(), (ECPublicKey) keyPair.getPublic());

//     if (cmdSet.getApplicationInfo().hasSecureChannelCapability()) {
//       cmdSet.autoOpenSecureChannel();
//     }

//     if (cmdSet.getApplicationInfo().hasCredentialsManagementCapability()) {
//       response = cmdSet.verifyPIN("000000");
//       assertEquals(0x9000, response.getSw());
//     }

//     assertTrue(cmdSet.getKeyInitializationStatus());

//     // Good case
//     response = cmdSet.removeKey();
//     assertEquals(0x9000, response.getSw());

//     assertFalse(cmdSet.getKeyInitializationStatus());

//     response = cmdSet.select();
//     assertEquals(0x9000, response.getSw());
//     info = new ApplicationInfo(response.getData());
//     assertEquals(0, info.getKeyUID().length);
//   }

//   @Test
//   @DisplayName("GENERATE KEY command")
//   @Capabilities("keyManagement")
//   void generateKeyTest() throws Exception {
//     APDUResponse response;

//     if (cmdSet.getApplicationInfo().hasSecureChannelCapability()) {
//       // Security condition violation: SecureChannel not open
//       response = cmdSet.generateKey();
//       assertEquals(0x6985, response.getSw());
//       cmdSet.autoOpenSecureChannel();
//     }

//     if (cmdSet.getApplicationInfo().hasCredentialsManagementCapability()) {
//       // Security condition violation: PIN not verified
//       response = cmdSet.generateKey();
//       assertEquals(0x6985, response.getSw());

//       response = cmdSet.verifyPIN("000000");
//       assertEquals(0x9000, response.getSw());
//     }

//     // Good case
//     response = cmdSet.generateKey();
//     assertEquals(0x9000, response.getSw());
//     byte[] keyUID = response.getData();

//     response = cmdSet.exportCurrentKey(true);
//     assertEquals(0x9000, response.getSw());
//     byte[] pubKey = response.getData();

//     verifyKeyUID(keyUID, Arrays.copyOfRange(pubKey, 4, pubKey.length));
//   }

//   @Test
//   @DisplayName("DERIVE KEY command")
//   void deriveKeyTest() throws Exception {
//     APDUResponse response;

//     if (cmdSet.getApplicationInfo().hasSecureChannelCapability()) {
//       // Security condition violation: SecureChannel not open
//       response = cmdSet.deriveKey(new byte[]{0x00, 0x00, 0x00, 0x00});
//       assertEquals(0x6985, response.getSw());

//       cmdSet.autoOpenSecureChannel();
//     }

//     if (cmdSet.getApplicationInfo().hasCredentialsManagementCapability()) {
//       // Security condition violation: PIN is not verified
//       response = cmdSet.deriveKey(new byte[]{0x00, 0x00, 0x00, 0x00});
//       assertEquals(0x6985, response.getSw());

//       response = cmdSet.verifyPIN("000000");
//       assertEquals(0x9000, response.getSw());
//     }

//     KeyPairGenerator g = keypairGenerator();
//     KeyPair keyPair = g.generateKeyPair();
//     byte[] chainCode = new byte[32];
//     new Random().nextBytes(chainCode);

//     if (cmdSet.getApplicationInfo().hasKeyManagementCapability()) {
//       // GridPlus mod - remove seed before loading a new key
//       response = cmdSet.removeKey();
//       assertEquals(0x9000, response.getSw());

//       // Condition violation: keyset is not extended
//       response = cmdSet.loadKey(keyPair);
//       assertEquals(0x9000, response.getSw());
//       response = cmdSet.deriveKey(new byte[]{0x00, 0x00, 0x00, 0x00});
//       assertEquals(0x6985, response.getSw());

//       response = cmdSet.loadKey(keyPair, false, chainCode);
//       assertEquals(0x9000, response.getSw());
//     }

//     // Wrong data format
//     response = cmdSet.deriveKey(new byte[] {0x00, 0x00, 0x00});
//     assertEquals(0x6A80, response.getSw());
//     response = cmdSet.deriveKey(new byte[] {0x00, 0x00, 0x00, 0x00, 0x00});
//     assertEquals(0x6A80, response.getSw());

//     // Correct
//     response = cmdSet.deriveKey(new byte[]{0x00, 0x00, 0x00, 0x01});
//     assertEquals(0x9000, response.getSw());
//     verifyKeyDerivation(keyPair, chainCode, new int[]{1});

//     // 3 levels with hardened key
//     response = cmdSet.deriveKey(new byte[]{0x00, 0x00, 0x00, 0x01, (byte) 0x80, 0x00, 0x00, 0x00, 0x00, 0x00, 0x00, 0x02});
//     assertEquals(0x9000, response.getSw());
//     verifyKeyDerivation(keyPair, chainCode, new int[]{1, 0x80000000, 2});

//     // From parent
//     response = cmdSet.deriveKey(new byte[]{0x00, 0x00, 0x00, 0x03}, KeycardApplet.DERIVE_P1_SOURCE_PARENT);
//     assertEquals(0x9000, response.getSw());
//     verifyKeyDerivation(keyPair, chainCode, new int[]{1, 0x80000000, 3});

//     // Reset master key
//     response = cmdSet.deriveKey(new byte[0]);
//     assertEquals(0x9000, response.getSw());
//     verifyKeyDerivation(keyPair, chainCode, new int[0]);

//     // Try parent when none available
//     response = cmdSet.deriveKey(new byte[]{0x00, 0x00, 0x00, 0x03}, KeycardApplet.DERIVE_P1_SOURCE_PARENT);
//     assertEquals(0x6B00, response.getSw());

//     // 3 levels with hardened key using separate commands
//     response = cmdSet.deriveKey(new byte[]{0x00, 0x00, 0x00, 0x01}, KeycardApplet.DERIVE_P1_SOURCE_MASTER);
//     assertEquals(0x9000, response.getSw());
//     response = cmdSet.deriveKey(new byte[]{(byte) 0x80, 0x00, 0x00, 0x00}, KeycardApplet.DERIVE_P1_SOURCE_CURRENT);
//     assertEquals(0x9000, response.getSw());
//     response = cmdSet.deriveKey(new byte[]{0x00, 0x00, 0x00, 0x02}, KeycardApplet.DERIVE_P1_SOURCE_CURRENT);
//     assertEquals(0x9000, response.getSw());
//     verifyKeyDerivation(keyPair, chainCode, new int[]{1, 0x80000000, 2});

//     // Reset master key
//     response = cmdSet.deriveKey(new byte[0]);
//     assertEquals(0x9000, response.getSw());
//     verifyKeyDerivation(keyPair, chainCode, new int[0]);
//   }

//   @Test
//   @DisplayName("SIGN command")
//   void signTest() throws Exception {
//     byte[] data = "some data to be hashed".getBytes();
//     byte[] hash = sha256(data);

//     APDUResponse response;

//     if (cmdSet.getApplicationInfo().hasSecureChannelCapability()) {
//       // Security condition violation: SecureChannel not open
//       response = cmdSet.sign(hash);
//       assertEquals(0x6985, response.getSw());

//       cmdSet.autoOpenSecureChannel();
//     }

//     if (cmdSet.getApplicationInfo().hasCredentialsManagementCapability()) {
//       // Security condition violation: PIN not verified
//       response = cmdSet.sign(hash);
//       assertEquals(0x6985, response.getSw());

//       response = cmdSet.verifyPIN("000000");
//       assertEquals(0x9000, response.getSw());
//     }

//     if (!cmdSet.getApplicationInfo().hasMasterKey()) {
//       // GridPlus mod: remove the old key so this command doesn't get blocked
//       response = cmdSet.removeKey();
//       assertEquals(0x9000, response.getSw());
//       // Now we can generate a key again
//       response = cmdSet.generateKey();
//       assertEquals(0x9000, response.getSw());
//     }

//     // Wrong Data length
//     response = cmdSet.sign(data);
//     assertEquals(0x6A80, response.getSw());

//     // Correctly sign a precomputed hash
//     response = cmdSet.sign(hash);
//     verifySignResp(data, response);

//     // Sign and derive
//     String currentPath = new KeyPath(cmdSet.getStatus(KeycardCommandSet.GET_STATUS_P1_KEY_PATH).checkOK().getData()).toString();
//     String updatedPath = new KeyPath(currentPath + "/2").toString();
//     response = cmdSet.signWithPath(hash, updatedPath, false);
//     verifySignResp(data, response);
//     assertEquals(currentPath, new KeyPath(cmdSet.getStatus(KeycardCommandSet.GET_STATUS_P1_KEY_PATH).checkOK().getData()).toString());
//     response = cmdSet.signWithPath(hash, updatedPath, true);
//     verifySignResp(data, response);
//     assertEquals(updatedPath, new KeyPath(cmdSet.getStatus(KeycardCommandSet.GET_STATUS_P1_KEY_PATH).checkOK().getData()).toString());

//     // Sign with PINless
//     String pinlessPath = currentPath + "/3";
//     response = cmdSet.setPinlessPath(pinlessPath);
//     assertEquals(0x9000, response.getSw());

//     // No secure channel or PIN auth
//     response = cmdSet.select();
//     assertEquals(0x9000, response.getSw());

//     response = cmdSet.signPinless(hash);
//     verifySignResp(data, response);

//     // With secure channel
//     if (cmdSet.getApplicationInfo().hasSecureChannelCapability()) {
//       cmdSet.autoOpenSecureChannel();
//       response = cmdSet.signPinless(hash);
//       verifySignResp(data, response);
//     }

//     // No pinless path
//     if (cmdSet.getApplicationInfo().hasCredentialsManagementCapability()) {
//       response = cmdSet.verifyPIN("000000");
//       assertEquals(0x9000, response.getSw());
//     }

//     response = cmdSet.resetPinlessPath();
//     assertEquals(0x9000, response.getSw());

//     response = cmdSet.signPinless(hash);
//     assertEquals(0x6A88, response.getSw());
//   }

//   private void verifySignResp(byte[] data, APDUResponse response) throws Exception {
//     Signature signature = Signature.getInstance("SHA256withECDSA", "BC");
//     assertEquals(0x9000, response.getSw());
//     byte[] sig = response.getData();
//     byte[] keyData = extractPublicKeyFromSignature(sig);
//     sig = extractSignature(sig);

//     ECParameterSpec ecSpec = ECNamedCurveTable.getParameterSpec("secp256k1");
//     ECPublicKeySpec cardKeySpec = new ECPublicKeySpec(ecSpec.getCurve().decodePoint(keyData), ecSpec);
//     ECPublicKey cardKey = (ECPublicKey) KeyFactory.getInstance("ECDSA", "BC").generatePublic(cardKeySpec);

//     signature.initVerify(cardKey);
//     assertEquals((SecureChannel.SC_KEY_LENGTH * 2 / 8) + 1, keyData.length);    
//     signature.update(data);
//     assertTrue(signature.verify(sig));
//     assertFalse(isMalleable(sig));
//   }

//   @Test
//   @DisplayName("SET PINLESS PATH command")
//   @Capabilities("credentialsManagement") // The current test is not adapted to run automatically on devices without credentials management, since the tester must know what button to press
//   void setPinlessPathTest() throws Exception {
//     byte[] data = "some data to be hashed".getBytes();
//     byte[] hash = sha256(data);

//     KeyPairGenerator g = keypairGenerator();
//     KeyPair keyPair = g.generateKeyPair();
//     byte[] chainCode = new byte[32];
//     new Random().nextBytes(chainCode);

//     APDUResponse response;

//     if (cmdSet.getApplicationInfo().hasSecureChannelCapability()) {
//       // Security condition violation: SecureChannel not open
//       response = cmdSet.setPinlessPath(new byte[]{0x00, 0x00, 0x00, 0x02, 0x00, 0x00, 0x00, 0x01, 0x00, 0x00, 0x00, 0x02});
//       assertEquals(0x6985, response.getSw());

//       cmdSet.autoOpenSecureChannel();
//     }

//     if (cmdSet.getApplicationInfo().hasCredentialsManagementCapability()) {
//       // Security condition violation: PIN not verified
//       response = cmdSet.setPinlessPath(new byte[]{0x00, 0x00, 0x00, 0x02, 0x00, 0x00, 0x00, 0x01, 0x00, 0x00, 0x00, 0x02});
//       assertEquals(0x6985, response.getSw());

//       response = cmdSet.verifyPIN("000000");
//       assertEquals(0x9000, response.getSw());
//     }

//     if (!cmdSet.getApplicationInfo().hasMasterKey()) {
//       response = cmdSet.loadKey(keyPair, false, chainCode);
//       assertEquals(0x9000, response.getSw());
//     }

//     // Wrong data
//     response = cmdSet.setPinlessPath(new byte[] {0x00, 0x00, 0x00, 0x02, 0x00, 0x00, 0x00, 0x01, 0x00, 0x00, 0x00});
//     assertEquals(0x6a80, response.getSw());
//     response = cmdSet.setPinlessPath(new byte[(KeycardApplet.KEY_PATH_MAX_DEPTH + 1)* 4]);
//     assertEquals(0x6a80, response.getSw());

//     // Correct
//     response = cmdSet.setPinlessPath(new byte[] {0x00, 0x00, 0x00, 0x02, 0x00, 0x00, 0x00, 0x01, 0x00, 0x00, 0x00, 0x02});
//     assertEquals(0x9000, response.getSw());

//     // Verify that only PINless path can be used without PIN
//     resetAndSelectAndOpenSC();
//     response = cmdSet.sign(hash);
//     assertEquals(0x6985, response.getSw());

//     if (cmdSet.getApplicationInfo().hasCredentialsManagementCapability()) {
//       response = cmdSet.verifyPIN("000000");
//       assertEquals(0x9000, response.getSw());
//     }

//     response = cmdSet.deriveKey(new byte[] {0x00, 0x00, 0x00, 0x02, 0x00, 0x00, 0x00, 0x01}, KeycardApplet.DERIVE_P1_SOURCE_MASTER);
//     assertEquals(0x9000, response.getSw());
//     response = cmdSet.deriveKey(new byte[] {0x00, 0x00, 0x00, 0x02}, KeycardApplet.DERIVE_P1_SOURCE_CURRENT);
//     assertEquals(0x9000, response.getSw());

//     resetAndSelectAndOpenSC();

//     response = cmdSet.sign(hash);
//     assertEquals(0x9000, response.getSw());

//     // Verify changing path
//     if (cmdSet.getApplicationInfo().hasCredentialsManagementCapability()) {
//       response = cmdSet.verifyPIN("000000");
//       assertEquals(0x9000, response.getSw());
//     }

//     response = cmdSet.setPinlessPath(new byte[] {0x00, 0x00, 0x00, 0x02, 0x00, 0x00, 0x00, 0x01});
//     assertEquals(0x9000, response.getSw());
//     resetAndSelectAndOpenSC();
//     response = cmdSet.sign(hash);
//     assertEquals(0x6985, response.getSw());


//     if (cmdSet.getApplicationInfo().hasCredentialsManagementCapability()) {
//       response = cmdSet.verifyPIN("000000");
//       assertEquals(0x9000, response.getSw());
//     }

//     response = cmdSet.deriveKey(new byte[] {0x00, 0x00, 0x00, 0x02, 0x00, 0x00, 0x00, 0x01}, KeycardApplet.DERIVE_P1_SOURCE_MASTER);
//     assertEquals(0x9000, response.getSw());
//     resetAndSelectAndOpenSC();
//     response = cmdSet.sign(hash);
//     assertEquals(0x9000, response.getSw());

//     // Reset
//     if (cmdSet.getApplicationInfo().hasCredentialsManagementCapability()) {
//       response = cmdSet.verifyPIN("000000");
//       assertEquals(0x9000, response.getSw());
//     }

//     response = cmdSet.setPinlessPath(new byte[] {});
//     assertEquals(0x9000, response.getSw());
//     resetAndSelectAndOpenSC();
//     response = cmdSet.sign(hash);
//     assertEquals(0x6985, response.getSw());

//     if (cmdSet.getApplicationInfo().hasCredentialsManagementCapability()) {
//       response = cmdSet.deriveKey(new byte[]{0x00, 0x00, 0x00, 0x02}, KeycardApplet.DERIVE_P1_SOURCE_MASTER);
//       assertEquals(0x6985, response.getSw());
//     }
//   }

//   @Test
//   @DisplayName("EXPORT KEY command")
//   void exportKey() throws Exception {
//     KeyPairGenerator g = keypairGenerator();
//     KeyPair keyPair = g.generateKeyPair();
//     byte[] chainCode = new byte[32];
//     new Random().nextBytes(chainCode);

//     APDUResponse response;

//     if (cmdSet.getApplicationInfo().hasSecureChannelCapability()) {
//       // Security condition violation: SecureChannel not open
//       response = cmdSet.exportCurrentKey(true);
//       assertEquals(0x6985, response.getSw());

//       cmdSet.autoOpenSecureChannel();
//     }

//     if (cmdSet.getApplicationInfo().hasCredentialsManagementCapability()) {
//       // Security condition violation: PIN not verified
//       response = cmdSet.exportCurrentKey(true);
//       assertEquals(0x6985, response.getSw());

//       response = cmdSet.verifyPIN("000000");
//       assertEquals(0x9000, response.getSw());
//     }

//     if (cmdSet.getApplicationInfo().hasKeyManagementCapability()) {
//       // GridPlus mod - remove seed before loading a new key
//       response = cmdSet.removeKey();
//       assertEquals(0x9000, response.getSw());

//       response = cmdSet.loadKey(keyPair, false, chainCode);
//       assertEquals(0x9000, response.getSw());
//     }

//     response = cmdSet.deriveKey(new byte[0], KeycardApplet.DERIVE_P1_SOURCE_MASTER);
//     assertEquals(0x9000, response.getSw());

//     // Security condition violation: current key is not exportable
//     response = cmdSet.exportCurrentKey(false);
//     // assertEquals(0x6985, response.getSw()); {{ GRIDPLUS MOD }} - private keys are not exportable for SafeCards
//     assertEquals(ISO7816.SW_INCORRECT_P1P2, response.getSw());

//     response = cmdSet.deriveKey(new byte[] {(byte) 0x80, 0x00, 0x00, 0x2B, (byte) 0x80, 0x00, 0x00, 0x3C, (byte) 0x80, 0x00, 0x06, 0x2c, (byte) 0x00, 0x00, 0x00, 0x00, (byte) 0x00, 0x00, 0x00, 0x00}, KeycardApplet.DERIVE_P1_SOURCE_MASTER);
//     assertEquals(0x9000, response.getSw());
//     response = cmdSet.exportCurrentKey(false);
//     // assertEquals(0x6985, response.getSw()); {{ GRIDPLUS MOD }} - private keys are not exportable for SafeCards
//     assertEquals(ISO7816.SW_INCORRECT_P1P2, response.getSw());

//     response = cmdSet.deriveKey(new byte[] {(byte) 0x80, 0x00, 0x00, 0x2B, (byte) 0x80, 0x00, 0x00, 0x3C, (byte) 0x80, 0x00, 0x06, 0x2D, (byte) 0x00, 0x00, 0x00, 0x00}, KeycardApplet.DERIVE_P1_SOURCE_MASTER);
//     assertEquals(0x9000, response.getSw());
//     response = cmdSet.exportCurrentKey(false);
//     // assertEquals(0x6985, response.getSw()); {{ GRIDPLUS MOD }} - private keys are not exportable for SafeCards
//     assertEquals(ISO7816.SW_INCORRECT_P1P2, response.getSw());

//     // Export current public key
//     response = cmdSet.exportCurrentKey(true);
//     assertEquals(0x9000, response.getSw());
//     byte[] keyTemplate = response.getData();
//     verifyExportedKey(keyTemplate, keyPair, chainCode, new int[] { 0x8000002b, 0x8000003c, 0x8000062d, 0x00000000 }, true, false);

//     // Derive & Make current
//     // response = cmdSet.exportKey(new byte[] {(byte) 0x80, 0x00, 0x00, 0x2B, (byte) 0x80, 0x00, 0x00, 0x3C, (byte) 0x80, 0x00, 0x06, 0x2D, (byte) 0x00, 0x00, 0x00, 0x00, (byte) 0x00, 0x00, 0x00, 0x00}, KeycardApplet.DERIVE_P1_SOURCE_MASTER,true,false);
//     // assertEquals(0x9000, response.getSw());
//     // keyTemplate = response.getData();
//     // verifyExportedKey(keyTemplate, keyPair, chainCode, new int[] { 0x8000002b, 0x8000003c, 0x8000062d, 0x00000000, 0x00000000 }, false, false);

//     // {{ GRIDPLUS MOD }} - private keys are not exportable for SafeCards, export a pubKey
//     response = cmdSet.exportKey(
//       new byte[] {(byte) 0x80, 0x00, 0x00, 0x2B, (byte) 0x80, 0x00, 0x00, 0x3C, (byte) 0x80, 0x00, 0x06, 0x2D, (byte) 0x00, 0x00, 0x00, 0x00, (byte) 0x00, 0x00, 0x00, 0x00}, 
//       KeycardApplet.DERIVE_P1_SOURCE_MASTER,
//       true,
//       true
//     );
//     assertEquals(0x9000, response.getSw());
//     keyTemplate = response.getData();
//     verifyExportedKey(keyTemplate, keyPair, chainCode, new int[] { 0x8000002b, 0x8000003c, 0x8000062d, 0x00000000, 0x00000000 }, true, false);

    
//     // Derive without making current
//     // response = cmdSet.exportKey(new byte[] {(byte) 0x00, 0x00, 0x00, 0x01}, KeycardApplet.DERIVE_P1_SOURCE_PARENT, false,false);
//     // assertEquals(0x9000, response.getSw());
//     // keyTemplate = response.getData();
//     // verifyExportedKey(keyTemplate, keyPair, chainCode, new int[] { 0x8000002b, 0x8000003c, 0x8000062d, 0x00000000, 0x00000001 }, false, true);
    
//     // {{ GRIDPLUS MOD }} - private keys are not exportable for SafeCards, export a pubKey
//     response = cmdSet.exportKey(
//       new byte[] {(byte) 0x00, 0x00, 0x00, 0x01}, 
//       KeycardApplet.DERIVE_P1_SOURCE_PARENT, 
//       false, 
//       true
//     );
//     assertEquals(0x9000, response.getSw());
//     keyTemplate = response.getData();
//     verifyExportedKey(keyTemplate, keyPair, chainCode, new int[] { 0x8000002b, 0x8000003c, 0x8000062d, 0x00000000, 0x00000001 }, true, false);


//     response = cmdSet.getStatus(KeycardApplet.GET_STATUS_P1_KEY_PATH);
//     assertEquals(0x9000, response.getSw());
//     assertArrayEquals(new byte[] {(byte) 0x80, 0x00, 0x00, 0x2B, (byte) 0x80, 0x00, 0x00, 0x3C, (byte) 0x80, 0x00, 0x06, 0x2D, (byte) 0x00, 0x00, 0x00, 0x00, (byte) 0x00, 0x00, 0x00, 0x00}, response.getData());

//     // Export current
//     // response = cmdSet.exportCurrentKey(false);
//     response = cmdSet.exportCurrentKey(true);
//     assertEquals(0x9000, response.getSw());
//     keyTemplate = response.getData();
//     verifyExportedKey(keyTemplate, keyPair, chainCode, new int[] { 0x8000002b, 0x8000003c, 0x8000062d, 0x00000000, 0x00000000 }, true, false);

//     // Reset
//     response = cmdSet.deriveKey(new byte[0], KeycardApplet.DERIVE_P1_SOURCE_MASTER);
//     assertEquals(0x9000, response.getSw());
  
//   }

//   // @Test
//   // @DisplayName("STORE/GET DATA")
//   // void storeGetData() throws Exception {
//   //   APDUResponse response;

//   //   if (cmdSet.getApplicationInfo().hasSecureChannelCapability()) {
//   //     // Security condition violation: SecureChannel not open
//   //     response = cmdSet.storePublicData(new byte[20]);
//   //     assertEquals(0x6985, response.getSw());

//   //     cmdSet.autoOpenSecureChannel();
//   //   }

//   //   if (cmdSet.getApplicationInfo().hasCredentialsManagementCapability()) {
//   //     // Security condition violation: PIN not verified
//   //     response = cmdSet.storePublicData(new byte[20]);
//   //     assertEquals(0x6985, response.getSw());

//   //     response = cmdSet.verifyPIN("000000");
//   //     assertEquals(0x9000, response.getSw());
//   //   }

//   //   // Data too long
//   //   response = cmdSet.storePublicData(new byte[128]);
//   //   assertEquals(0x6A80, response.getSw());

//   //   byte[] data = new byte[127];

//   //   for (int i = 0; i < 127; i++) {
//   //     data[i] = (byte) i;
//   //   }

//   //   // Correct data
//   //   response = cmdSet.storePublicData(data);
//   //   assertEquals(0x9000, response.getSw());

//   //   // Read data back with secure channel
//   //   response = cmdSet.getPublicData();
//   //   assertEquals(0x9000, response.getSw());
//   //   assertArrayEquals(data, response.getData());

//   //   // Empty data
//   //   response = cmdSet.storePublicData(new byte[0]);
//   //   assertEquals(0x9000, response.getSw());

//   //   response = cmdSet.getPublicData();
//   //   assertEquals(0x9000, response.getSw());
//   //   assertEquals(0, response.getData().length);

//   //   // Shorter data
//   //   data = Arrays.copyOf(data, 20);
//   //   response = cmdSet.storePublicData(data);
//   //   assertEquals(0x9000, response.getSw());

//   //   // GET DATA without Secure Channel
//   //   cmdSet.select().checkOK();

//   //   response = cmdSet.getPublicData();
//   //   assertEquals(0x9000, response.getSw());
//   //   assertArrayEquals(data, response.getData());
//   // }

//   @Test
//   @DisplayName("DUPLICATE KEY command")
//   @Capabilities("keyManagement")
//   void duplicateTest() throws Exception {
//     int secretCount = 5;
//     Random random = new Random();
//     byte[][] secrets = new byte[secretCount][32];
//     for (int i = 0; i < secretCount; i++) {
//       random.nextBytes(secrets[i]);
//     }

//     // Security condition violation: SecureChannel not open
//     APDUResponse response = cmdSet.duplicateKeyStart(secretCount, secrets[0]);
//     assertEquals(0x6985, response.getSw());

//     cmdSet.autoOpenSecureChannel();

//     // Security condition violation: PIN not verified
//     response = cmdSet.duplicateKeyStart(secretCount, secrets[0]);
//     assertEquals(0x6985, response.getSw());

//     response = cmdSet.verifyPIN("000000");
//     assertEquals(0x9000, response.getSw());
//     response = cmdSet.generateKey();
//     assertEquals(0x9000, response.getSw());
//     byte[] keyUID = response.getData();

//     // Init duplication
//     response = cmdSet.duplicateKeyStart(secretCount, secrets[0]);
//     assertEquals(0x9000, response.getSw());

//     // Adding key entropy must work without secure channel and PIN authentication
//     reset();
//     response = cmdSet.select();
//     assertEquals(0x9000, response.getSw());

//     // Put all except the last piece of entropy
//     for (int i = 1; i < (secretCount - 1); i++) {
//       response = cmdSet.duplicateKeyAddEntropy(secrets[i]);
//       assertEquals(0x9000, response.getSw());
//     }

//     cmdSet.autoOpenSecureChannel();
//     response = cmdSet.verifyPIN("000000");
//     assertEquals(0x9000, response.getSw());

//     // Try to backup before enough entropy has been set
//     response = cmdSet.duplicateKeyExport();
//     assertEquals(0x6985, response.getSw());

//     reset();
//     response = cmdSet.select();
//     assertEquals(0x9000, response.getSw());

//     // Put last piece of entropy
//     response = cmdSet.duplicateKeyAddEntropy(secrets[(secretCount - 1)]);
//     assertEquals(0x9000, response.getSw());

//     // Try putting more entropy (failure expected)
//     response = cmdSet.duplicateKeyAddEntropy(secrets[(secretCount - 1)]);
//     assertEquals(0x6985, response.getSw());

//     cmdSet.autoOpenSecureChannel();
//     response = cmdSet.verifyPIN("000000");
//     assertEquals(0x9000, response.getSw());

//     // Backup
//     response = cmdSet.duplicateKeyExport();
//     assertEquals(0x9000, response.getSw());
//     byte[] backup = response.getData();

//     // Try to restore the backup (failure expected, session is over)
//     response = cmdSet.duplicateKeyImport(backup);
//     assertEquals(0x6985, response.getSw());

//     // Now try to restore the backup and check that the key UID matches, but first change the keys to random ones
//     response = cmdSet.generateKey();
//     assertEquals(0x9000, response.getSw());

//     response = cmdSet.duplicateKeyStart(secretCount, secrets[0]);
//     assertEquals(0x9000, response.getSw());

//     reset();
//     response = cmdSet.select();
//     assertEquals(0x9000, response.getSw());

//     for (int i = 1; i < secretCount; i++) {
//       response = cmdSet.duplicateKeyAddEntropy(secrets[i]);
//       assertEquals(0x9000, response.getSw());
//     }

//     cmdSet.autoOpenSecureChannel();
//     response = cmdSet.verifyPIN("000000");
//     assertEquals(0x9000, response.getSw());

//     response = cmdSet.duplicateKeyImport(backup);
//     assertEquals(0x9000, response.getSw());
//     assertArrayEquals(keyUID, response.getData());
//   }

//   @Test
//   @DisplayName("Sign actual Ethereum transaction")
//   @Tag("manual")
//   void signTransactionTest() throws Exception {
//     // Initialize credentials
//     Web3j web3j = Web3j.build(new HttpService());
//     Credentials wallet1 = WalletUtils.loadCredentials("testwallet", "testwallets/wallet1.json");
//     Credentials wallet2 = WalletUtils.loadCredentials("testwallet", "testwallets/wallet2.json");

//     // Load keys on card
//     cmdSet.autoOpenSecureChannel();
//     APDUResponse response = cmdSet.verifyPIN("000000");
//     assertEquals(0x9000, response.getSw());
//     response = cmdSet.loadKey(wallet1.getEcKeyPair());
//     assertEquals(0x9000, response.getSw());

//     // Verify balance
//     System.out.println("Wallet 1 balance: " + web3j.ethGetBalance(wallet1.getAddress(), DefaultBlockParameterName.LATEST).send().getBalance());
//     System.out.println("Wallet 2 balance: " + web3j.ethGetBalance(wallet2.getAddress(), DefaultBlockParameterName.LATEST).send().getBalance());

//     // Create transaction
//     BigInteger gasPrice = web3j.ethGasPrice().send().getGasPrice();
//     BigInteger weiValue = Convert.toWei(BigDecimal.valueOf(1.0), Convert.Unit.FINNEY).toBigIntegerExact();
//     BigInteger nonce = web3j.ethGetTransactionCount(wallet1.getAddress(), DefaultBlockParameterName.LATEST).send().getTransactionCount();

//     RawTransaction rawTransaction = RawTransaction.createEtherTransaction(nonce, gasPrice, Transfer.GAS_LIMIT, wallet2.getAddress(), weiValue);

//     // Sign transaction
//     byte[] txBytes = TransactionEncoder.encode(rawTransaction);
//     Sign.SignatureData signature = signMessage(txBytes);

//     Method encode = TransactionEncoder.class.getDeclaredMethod("encode", RawTransaction.class, Sign.SignatureData.class);
//     encode.setAccessible(true);

//     // Send transaction
//     byte[] signedMessage = (byte[]) encode.invoke(null, rawTransaction, signature);
//     String hexValue = "0x" + Hex.toHexString(signedMessage);
//     EthSendTransaction ethSendTransaction = web3j.ethSendRawTransaction(hexValue).send();

//     if (ethSendTransaction.hasError()) {
//       System.out.println("Transaction Error: " + ethSendTransaction.getError().getMessage());
//     }

//     assertFalse(ethSendTransaction.hasError());
//   }

//   //====================================
//   // GRIDPLUS SAFECARD TESTS
//   //====================================

//   @Test
//   @DisplayName("Authentication")
//   void authTest() throws Exception {
//     byte[] preImage = "some preImage to be hashed".getBytes();
//     byte[] hash = sha256(preImage);
//     APDUResponse response;
//     Signature tmpSig = Signature.getInstance("SHA256withECDSA", "BC");
    
<<<<<<< HEAD
//     // Get public key and signature
//     response = cmdSet.sendCommand(KeycardApplet.INS_AUTHENTICATE, (byte) 0, (byte) 0, hash);
//     assertEquals(0x9000, response.getSw());
//     byte[] data = response.getData();

//     byte[] keyData = extractPublicKeyFromSignature(data);
//     byte[] sig = extractSignature(data);

//     ECParameterSpec ecSpec = ECNamedCurveTable.getParameterSpec("secp256k1");
//     ECPublicKeySpec cardKeySpec = new ECPublicKeySpec(ecSpec.getCurve().decodePoint(keyData), ecSpec);
//     ECPublicKey cardKey = (ECPublicKey) KeyFactory.getInstance("ECDSA", "BC").generatePublic(cardKeySpec);

//     tmpSig.initVerify(cardKey);
//     tmpSig.update(preImage);
//     assertTrue(tmpSig.verify(sig));
//   }


//   @Test
//   @DisplayName("Certs")
//   void loadCertsTest() throws Exception {
//     int numCerts = 2;
//     int len = KeycardApplet.CERT_LEN * 2;
//     byte[] certs = new byte[len];
//     Random random = new Random();
//     random.nextBytes(certs);
//     APDUResponse response;

//     // Should fail to load data that is not a multiple of CERT_LEN
//     byte[] notCerts = new byte[68];
//     random.nextBytes(notCerts);
//     response = cmdSet.loadCerts(notCerts);
//     assertEquals(ISO7816.SW_DATA_INVALID, response.getSw());

//     // Should successfully load certs of the correct len
//     response = cmdSet.loadCerts(certs);
//     assertEquals(0x9000, response.getSw());

//     // Export the certs
//     response = cmdSet.exportCerts();
//     assertEquals(0x9000, response.getSw());
//     byte[] exportedCerts = response.getData();
//     assertEquals(exportedCerts[0] & 0xff, KeycardApplet.TLV_CERTS & 0xff);
//     assertEquals(exportedCerts[1] & 0xff, (len + (2 * numCerts)) & 0xff);

//     // Look at first cert
//     assertEquals(exportedCerts[2] & 0xff, KeycardApplet.TLV_CERT & 0xff);
//     assertEquals(exportedCerts[3] & 0xff, KeycardApplet.CERT_LEN & 0xff);
//     // Second cert
//     assertEquals(exportedCerts[4 + KeycardApplet.CERT_LEN] & 0xff, KeycardApplet.TLV_CERT & 0xff);
//     assertEquals(exportedCerts[5 + KeycardApplet.CERT_LEN] & 0xff, KeycardApplet.CERT_LEN & 0xff);

//     // Should fail to re-load certs
//     random.nextBytes(certs);
//     response = cmdSet.loadCerts(certs);
//     assertEquals(0x6986, response.getSw());
//   }

//   @Test
//   @DisplayName("Master Seeds")
//   void masterSeedsTest() throws Exception {
//     byte[] data;
//     APDUResponse response;
//     Random random = new Random();
//     int success = ISO7816.SW_NO_ERROR & 0xffff;
//     // Verify pin
//     cmdSet.autoOpenSecureChannel();
//     response = cmdSet.verifyPIN("000000");
//     assertEquals(success, response.getSw());

//     // Reset all keys
//     response = cmdSet.removeKey();
//     assertEquals(success, response.getSw());

//     // Verify seed flag is set to null
//     response = cmdSet.select();
//     assertEquals(0x9000, response.getSw());
//     data = response.getData();
//     assertEquals(data[data.length - 3], KeycardApplet.TLV_SEED_FLAG);
//     assertEquals(data[data.length - 2], (byte) 1);
//     assertEquals(data[data.length - 1], KeycardApplet.SFLAG_NONE);

//     // Verify pin
//     cmdSet.autoOpenSecureChannel();
//     response = cmdSet.verifyPIN("000000");
//     assertEquals(success, response.getSw());

//     // Generate a non-exportable seed
//     byte empty = (byte) 0;
//     byte flag = (byte) 0;
//     response = cmdSet.sendSecureCommand(KeycardApplet.INS_GENERATE_KEY, flag, empty, new byte[0]);
//     assertEquals(success, response.getSw());

//     // Verify seed flag is set to NOT_EXPORTABLE
//     response = cmdSet.select();
//     assertEquals(0x9000, response.getSw());
//     data = response.getData();
//     assertEquals(data[data.length - 3], KeycardApplet.TLV_SEED_FLAG);
//     assertEquals(data[data.length - 2], (byte) 1);
//     assertEquals(data[data.length - 1], KeycardApplet.SFLAG_NOT_EXPORTABLE);

//     // Verify pin
//     cmdSet.autoOpenSecureChannel();
//     response = cmdSet.verifyPIN("000000");
//     assertEquals(success, response.getSw());

//     // Fail to export the seed
//     response = cmdSet.exportSeed();
//     assertEquals(0x6986, response.getSw());

//     // Fail to generate a new (exportable) seed while one is on the device
//     flag = (byte) 1;
//     response = cmdSet.sendSecureCommand(KeycardApplet.INS_GENERATE_KEY, flag, empty, new byte[0]);
//     assertEquals(ISO7816.SW_COMMAND_NOT_ALLOWED, response.getSw());

//     // Remove seed
//     response = cmdSet.removeKey();
//     assertEquals(success, response.getSw());

//     // Generate an exportable seed
//     response = cmdSet.sendSecureCommand(KeycardApplet.INS_GENERATE_KEY, flag, empty, new byte[0]);
//     assertEquals(success, response.getSw());
//     byte[] generatedKey = response.getData();

//     // Verify seed flag is set to EXPORTABLE
//     response = cmdSet.select();
//     assertEquals(0x9000, response.getSw());
//     data = response.getData();
//     assertEquals(data[data.length - 3], KeycardApplet.TLV_SEED_FLAG);
//     assertEquals(data[data.length - 2], (byte) 1);
//     assertEquals(data[data.length - 1], KeycardApplet.SFLAG_EXPORTABLE);

//     // Verify pin
//     cmdSet.autoOpenSecureChannel();
//     response = cmdSet.verifyPIN("000000");
//     assertEquals(success, response.getSw());

//     // Export the seed
//     response = cmdSet.exportSeed();
//     assertEquals(success, response.getSw());
//     byte[] exportedSeed = response.getData();
//     assertEquals(KeycardApplet.TLV_SEED, exportedSeed[0]);
//     assertEquals((byte) KeycardApplet.BIP39_SEED_SIZE, exportedSeed[1]);
//     byte[] exportedSeedSlice = Arrays.copyOfRange(exportedSeed, 2, exportedSeed.length);
//     assertEquals((byte) KeycardApplet.BIP39_SEED_SIZE, exportedSeedSlice.length);
//     assertArrayEquals(generatedKey, exportedSeedSlice);

//     // Fail to load a seed of the wrong size
//     byte[] inSeed = new byte[KeycardApplet.BIP39_SEED_SIZE - 1];
//     random.nextBytes(inSeed);
//     response = cmdSet.sendSecureCommand(KeycardApplet.INS_LOAD_KEY, KeycardApplet.LOAD_KEY_P1_SEED, flag, inSeed);
//     assertEquals(0x6A80, response.getSw());

//     // Fail to load a new seed with one still on
//     inSeed = new byte[KeycardApplet.BIP39_SEED_SIZE];
//     random.nextBytes(inSeed);
//     flag = (byte) 0;
//     response = cmdSet.sendSecureCommand(KeycardApplet.INS_LOAD_KEY, KeycardApplet.LOAD_KEY_P1_SEED, flag, inSeed);
//     assertEquals(ISO7816.SW_COMMAND_NOT_ALLOWED, response.getSw());

//     // Reset keystore
//     response = cmdSet.removeKey();
//     assertEquals(success, response.getSw());

//     // Succeed in loading new seed
//     response = cmdSet.sendSecureCommand(KeycardApplet.INS_LOAD_KEY, KeycardApplet.LOAD_KEY_P1_SEED, flag, inSeed);
//     assertEquals(success, response.getSw());

//     // Fail to export the non-exportable seed
//     response = cmdSet.exportSeed();
//     assertEquals(0x6986, response.getSw());

//     // Reset keystore
//     response = cmdSet.removeKey();
//     assertEquals(success, response.getSw()); 

//     // Load an exportable seed
//     flag = (byte) 1;
//     response = cmdSet.sendSecureCommand(KeycardApplet.INS_LOAD_KEY, KeycardApplet.LOAD_KEY_P1_SEED, flag, inSeed);
//     assertEquals(success, response.getSw());

//     // Export the seed and verify it is the same that got loaded
//     response = cmdSet.exportSeed();
//     assertEquals(success, response.getSw());
//     exportedSeed = response.getData();
//     assertEquals(KeycardApplet.TLV_SEED, exportedSeed[0]);
//     assertEquals((byte) KeycardApplet.BIP39_SEED_SIZE, exportedSeed[1]);
//     exportedSeedSlice = Arrays.copyOfRange(exportedSeed, 2, exportedSeed.length);
//     assertEquals((byte) KeycardApplet.BIP39_SEED_SIZE, exportedSeedSlice.length);
//     assertArrayEquals(exportedSeedSlice, inSeed);

//     // Load a keypair (rather than a seed)
//     // GridPlus won't use this, but we want it for interoperability
//     KeyPairGenerator g = keypairGenerator();
//     KeyPair keyPair = g.generateKeyPair();

//     // Fail first because there is a seed
//     response = cmdSet.loadKey(keyPair);
//     assertEquals(ISO7816.SW_COMMAND_NOT_ALLOWED, response.getSw());

//     // Remove the seed
//     response = cmdSet.removeKey();
//     assertEquals(success, response.getSw());

//     // Loading a key should now succeed
//     response = cmdSet.loadKey(keyPair);
//     assertEquals(success, response.getSw());

//     // You should not be able to export a seed when the flag is set to non-exportable.
//     // Whenever you import a keypair, the flag gets set to non-exportable
//     response = cmdSet.exportSeed();
//     assertEquals(ISO7816.SW_COMMAND_NOT_ALLOWED, response.getSw());

//     // Remove all keys
//     response = cmdSet.removeKey();
//     assertEquals(success, response.getSw());

//   }

//   @Test
//   @DisplayName("Overwrite Pairing")
//   void overwritePairingTest() throws Exception {    
//     // Pair multiple times
//     for (int i = 0; i < 5; i++) {
//         cmdSet.autoPair(sharedSecret);
//         assertEquals(0, secureChannel.getPairingIndex());
//     }
//   }

//   @Test
//   @DisplayName("Public Key Derivation")
//   void pubKeyDerivationTest() throws Exception {
//     APDUResponse response;
//     Random random = new Random();
//     byte[] seed = new byte[KeycardApplet.BIP39_SEED_SIZE];
//     byte[] data;
//     byte[] chainCode;
//     random.nextBytes(seed);
//     DeterministicKey masterPriv = HDKeyDerivation.createMasterPrivateKey(seed);
//     DeterministicKey intPub;
//     DeterministicKey fullPub;
//     byte[] fullPubFromCard;
//     byte[] intPubFromCard;
//     byte[] hashData = "some data to be hashed".getBytes();
//     byte[] hash = sha256(hashData);

//     // Do 5 random derivations
//     for (int j = 0; j < 5; j++) {
//       int i = random.nextInt(100000);

//       // m/44'
//       ChildNumber cnD1 = new ChildNumber(44, true);
//       DeterministicKey privD1 = HDKeyDerivation.deriveChildKey(masterPriv, cnD1);
//       byte[] pub = privD1.getPubKey();
//       // m/44'/0'
//       ChildNumber cnD2 = new ChildNumber(0, true);
//       DeterministicKey privD2 = HDKeyDerivation.deriveChildKey(privD1, cnD2);
//       // m/44'/0'/0'
//       ChildNumber cnD3 = new ChildNumber(0, true);
//       DeterministicKey privD3 = HDKeyDerivation.deriveChildKey(privD2, cnD3);
//       // m/44'/0'/0'/0
//       ChildNumber cnD4 = new ChildNumber(0, false);
//       DeterministicKey privD4 = HDKeyDerivation.deriveChildKey(privD3, cnD4);
//       // m/44'/0'/0'/0/i
//       ChildNumber cnD5 = new ChildNumber(i, false);
//       DeterministicKey privD5 = HDKeyDerivation.deriveChildKey(privD4, cnD5);

//       // Verify pin
//       cmdSet.autoOpenSecureChannel();
//       response = cmdSet.verifyPIN("000000");
//       assertEquals(0x9000, response.getSw());

//       // Reset all keys
//       response = cmdSet.removeKey();
//       assertEquals(0x9000, response.getSw());

//       byte flag = (byte) 1;
//       response = cmdSet.sendSecureCommand(KeycardApplet.INS_LOAD_KEY, KeycardApplet.LOAD_KEY_P1_SEED, flag, seed);
//       assertEquals(0x9000, response.getSw());

//       // Define paths
//       String intPathStr = "m/44'/0'/0'/0";
//       String fullPathStr = String.format("%s/%d", intPathStr, i);
//       KeyPath intPath = new KeyPath(intPathStr);
//       KeyPath fullPath = new KeyPath(fullPathStr);

//       // Derive intermediate key + chaincode
//       response = cmdSet.deriveKey(intPath.getData());
//       assertEquals(0x9000, response.getSw());
//       response = cmdSet.sendSecureCommand(
//         KeycardApplet.INS_EXPORT_KEY,
//         KeycardApplet.EXPORT_KEY_P1_DERIVE,
//         KeycardApplet.EXPORT_KEY_P2_PUBLIC_AND_CHAINCODE,
//         intPath.getData()
//       );
//       assertEquals(0x9000, response.getSw());
//       data = response.getData();
//       // First byte indicates it's a key return
//       assertEquals(data[0], KeycardApplet.TLV_KEY_TEMPLATE);
//       // Second byte denotes the length of the remaining payload
//       assertEquals(data[1], 4 + Crypto.KEY_PUB_SIZE + KeycardApplet.CHAIN_CODE_SIZE);
//       // Third byte indicates the pubkey is the next item
//       assertEquals(data[2], KeycardApplet.TLV_PUB_KEY);
//       // Fourth byte is the length of the pubkey
//       assertEquals(data[3], Crypto.KEY_PUB_SIZE);

//       int off = 4;
=======
    // Get public key and signature
    response = cmdSet.sendCommand(KeycardApplet.INS_AUTHENTICATE, (byte) 0, (byte) 0, hash);
    assertEquals(0x9000, response.getSw());
    byte[] data = response.getData();

    byte[] keyData = extractPublicKeyFromSignature(data);
    byte[] sig = extractSignature(data);

    ECParameterSpec ecSpec = ECNamedCurveTable.getParameterSpec("secp256k1");
    ECPublicKeySpec cardKeySpec = new ECPublicKeySpec(ecSpec.getCurve().decodePoint(keyData), ecSpec);
    ECPublicKey cardKey = (ECPublicKey) KeyFactory.getInstance("ECDSA", "BC").generatePublic(cardKeySpec);

    tmpSig.initVerify(cardKey);
    tmpSig.update(preImage);
    assertTrue(tmpSig.verify(sig));
  }


  @Test
  @DisplayName("Certs")
  void loadCertsTest() throws Exception {
    byte[] cert = new byte[KeycardApplet.CERT_LEN];
    Random random = new Random();
    random.nextBytes(cert);
    APDUResponse response;

    // Should fail to load data that is too short
    byte[] shortCert = new byte[63];
    random.nextBytes(shortCert);
    response = cmdSet.loadCerts(shortCert);
    assertEquals(ISO7816.SW_DATA_INVALID, response.getSw());

    // Should fail to load data that is too long
    byte[] longCert = new byte[65];
    random.nextBytes(longCert);
    response = cmdSet.loadCerts(longCert);
    assertEquals(ISO7816.SW_DATA_INVALID, response.getSw());
    System.out.println("cert " + Arrays.toString(cert));
    // Should successfully load certs of the correct len
    response = cmdSet.loadCerts(cert);
    assertEquals(0x9000, response.getSw());

    // Export the certs
    response = cmdSet.exportCerts();
    assertEquals(0x9000, response.getSw());
    byte[] exportRes = response.getData();
    assertEquals(exportRes[0] & 0xff, KeycardApplet.TLV_CERT & 0xff);
    assertEquals(exportRes[1] & 0xff, KeycardApplet.CERT_LEN & 0xff);
    byte[] exportedCert = Arrays.copyOfRange(exportRes, 2, exportRes.length);
    assertEquals(true, Arrays.equals(exportedCert, cert));

    // Should fail to re-load certs
    random.nextBytes(cert);
    response = cmdSet.loadCerts(cert);
    assertEquals(0x6986, response.getSw());
  }

  @Test
  @DisplayName("Master Seeds")
  void masterSeedsTest() throws Exception {
    byte[] data;
    APDUResponse response;
    Random random = new Random();
    int success = ISO7816.SW_NO_ERROR & 0xffff;
    // Verify pin
    cmdSet.autoOpenSecureChannel();
    response = cmdSet.verifyPIN("000000");
    assertEquals(success, response.getSw());

    // Reset all keys
    response = cmdSet.removeKey();
    assertEquals(success, response.getSw());

    // Verify seed flag is set to null
    response = cmdSet.select();
    assertEquals(0x9000, response.getSw());
    data = response.getData();
    assertEquals(data[data.length - 3], KeycardApplet.TLV_SEED_FLAG);
    assertEquals(data[data.length - 2], (byte) 1);
    assertEquals(data[data.length - 1], KeycardApplet.SFLAG_NONE);

    // Verify pin
    cmdSet.autoOpenSecureChannel();
    response = cmdSet.verifyPIN("000000");
    assertEquals(success, response.getSw());

    // Generate a non-exportable seed
    byte empty = (byte) 0;
    byte flag = (byte) 0;
    response = cmdSet.sendSecureCommand(KeycardApplet.INS_GENERATE_KEY, flag, empty, new byte[0]);
    assertEquals(success, response.getSw());

    // Verify seed flag is set to NOT_EXPORTABLE
    response = cmdSet.select();
    assertEquals(0x9000, response.getSw());
    data = response.getData();
    assertEquals(data[data.length - 3], KeycardApplet.TLV_SEED_FLAG);
    assertEquals(data[data.length - 2], (byte) 1);
    assertEquals(data[data.length - 1], KeycardApplet.SFLAG_NOT_EXPORTABLE);

    // Verify pin
    cmdSet.autoOpenSecureChannel();
    response = cmdSet.verifyPIN("000000");
    assertEquals(success, response.getSw());

    // Fail to export the seed
    response = cmdSet.exportSeed();
    assertEquals(0x6986, response.getSw());

    // Fail to generate a new (exportable) seed while one is on the device
    flag = (byte) 1;
    response = cmdSet.sendSecureCommand(KeycardApplet.INS_GENERATE_KEY, flag, empty, new byte[0]);
    assertEquals(ISO7816.SW_COMMAND_NOT_ALLOWED, response.getSw());

    // Remove seed
    response = cmdSet.removeKey();
    assertEquals(success, response.getSw());

    // Generate an exportable seed
    response = cmdSet.sendSecureCommand(KeycardApplet.INS_GENERATE_KEY, flag, empty, new byte[0]);
    assertEquals(success, response.getSw());
    byte[] generatedKey = response.getData();

    // Verify seed flag is set to EXPORTABLE
    response = cmdSet.select();
    assertEquals(0x9000, response.getSw());
    data = response.getData();
    assertEquals(data[data.length - 3], KeycardApplet.TLV_SEED_FLAG);
    assertEquals(data[data.length - 2], (byte) 1);
    assertEquals(data[data.length - 1], KeycardApplet.SFLAG_EXPORTABLE);

    // Verify pin
    cmdSet.autoOpenSecureChannel();
    response = cmdSet.verifyPIN("000000");
    assertEquals(success, response.getSw());

    // Export the seed
    response = cmdSet.exportSeed();
    assertEquals(success, response.getSw());
    byte[] exportedSeed = response.getData();
    assertEquals(KeycardApplet.TLV_SEED, exportedSeed[0]);
    assertEquals((byte) KeycardApplet.BIP39_SEED_SIZE, exportedSeed[1]);
    byte[] exportedSeedSlice = Arrays.copyOfRange(exportedSeed, 2, exportedSeed.length);
    assertEquals((byte) KeycardApplet.BIP39_SEED_SIZE, exportedSeedSlice.length);
    assertArrayEquals(generatedKey, exportedSeedSlice);

    // Fail to load a seed of the wrong size
    byte[] inSeed = new byte[KeycardApplet.BIP39_SEED_SIZE - 1];
    random.nextBytes(inSeed);
    response = cmdSet.sendSecureCommand(KeycardApplet.INS_LOAD_KEY, KeycardApplet.LOAD_KEY_P1_SEED, flag, inSeed);
    assertEquals(0x6A80, response.getSw());

    // Fail to load a new seed with one still on
    inSeed = new byte[KeycardApplet.BIP39_SEED_SIZE];
    random.nextBytes(inSeed);
    flag = (byte) 0;
    response = cmdSet.sendSecureCommand(KeycardApplet.INS_LOAD_KEY, KeycardApplet.LOAD_KEY_P1_SEED, flag, inSeed);
    assertEquals(ISO7816.SW_COMMAND_NOT_ALLOWED, response.getSw());

    // Reset keystore
    response = cmdSet.removeKey();
    assertEquals(success, response.getSw());

    // Succeed in loading new seed
    response = cmdSet.sendSecureCommand(KeycardApplet.INS_LOAD_KEY, KeycardApplet.LOAD_KEY_P1_SEED, flag, inSeed);
    assertEquals(success, response.getSw());

    // Fail to export the non-exportable seed
    response = cmdSet.exportSeed();
    assertEquals(0x6986, response.getSw());

    // Reset keystore
    response = cmdSet.removeKey();
    assertEquals(success, response.getSw()); 

    // Load an exportable seed
    flag = (byte) 1;
    response = cmdSet.sendSecureCommand(KeycardApplet.INS_LOAD_KEY, KeycardApplet.LOAD_KEY_P1_SEED, flag, inSeed);
    assertEquals(success, response.getSw());

    // Export the seed and verify it is the same that got loaded
    response = cmdSet.exportSeed();
    assertEquals(success, response.getSw());
    exportedSeed = response.getData();
    assertEquals(KeycardApplet.TLV_SEED, exportedSeed[0]);
    assertEquals((byte) KeycardApplet.BIP39_SEED_SIZE, exportedSeed[1]);
    exportedSeedSlice = Arrays.copyOfRange(exportedSeed, 2, exportedSeed.length);
    assertEquals((byte) KeycardApplet.BIP39_SEED_SIZE, exportedSeedSlice.length);
    assertArrayEquals(exportedSeedSlice, inSeed);

    // Load a keypair (rather than a seed)
    // GridPlus won't use this, but we want it for interoperability
    KeyPairGenerator g = keypairGenerator();
    KeyPair keyPair = g.generateKeyPair();

    // Fail first because there is a seed
    response = cmdSet.loadKey(keyPair);
    assertEquals(ISO7816.SW_COMMAND_NOT_ALLOWED, response.getSw());

    // Remove the seed
    response = cmdSet.removeKey();
    assertEquals(success, response.getSw());

    // Loading a key should now succeed
    response = cmdSet.loadKey(keyPair);
    assertEquals(success, response.getSw());

    // You should not be able to export a seed when the flag is set to non-exportable.
    // Whenever you import a keypair, the flag gets set to non-exportable
    response = cmdSet.exportSeed();
    assertEquals(ISO7816.SW_COMMAND_NOT_ALLOWED, response.getSw());

    // Remove all keys
    response = cmdSet.removeKey();
    assertEquals(success, response.getSw());

  }

  @Test
  @DisplayName("Overwrite Pairing")
  void overwritePairingTest() throws Exception {    
    // Pair multiple times
    for (int i = 0; i < 5; i++) {
        cmdSet.autoPair(sharedSecret);
        assertEquals(0, secureChannel.getPairingIndex());
    }
  }

  @Test
  @DisplayName("Public Key Derivation")
  void pubKeyDerivationTest() throws Exception {
    APDUResponse response;
    Random random = new Random();
    byte[] seed = new byte[KeycardApplet.BIP39_SEED_SIZE];
    byte[] data;
    byte[] chainCode;
    random.nextBytes(seed);
    DeterministicKey masterPriv = HDKeyDerivation.createMasterPrivateKey(seed);
    DeterministicKey intPub;
    DeterministicKey fullPub;
    byte[] fullPubFromCard;
    byte[] intPubFromCard;
    byte[] hashData = "some data to be hashed".getBytes();
    byte[] hash = sha256(hashData);

    // Do 5 random derivations
    for (int j = 0; j < 5; j++) {
      int i = random.nextInt(100000);

      // m/44'
      ChildNumber cnD1 = new ChildNumber(44, true);
      DeterministicKey privD1 = HDKeyDerivation.deriveChildKey(masterPriv, cnD1);
      byte[] pub = privD1.getPubKey();
      // m/44'/0'
      ChildNumber cnD2 = new ChildNumber(0, true);
      DeterministicKey privD2 = HDKeyDerivation.deriveChildKey(privD1, cnD2);
      // m/44'/0'/0'
      ChildNumber cnD3 = new ChildNumber(0, true);
      DeterministicKey privD3 = HDKeyDerivation.deriveChildKey(privD2, cnD3);
      // m/44'/0'/0'/0
      ChildNumber cnD4 = new ChildNumber(0, false);
      DeterministicKey privD4 = HDKeyDerivation.deriveChildKey(privD3, cnD4);
      // m/44'/0'/0'/0/i
      ChildNumber cnD5 = new ChildNumber(i, false);
      DeterministicKey privD5 = HDKeyDerivation.deriveChildKey(privD4, cnD5);

      // Verify pin
      cmdSet.autoOpenSecureChannel();
      response = cmdSet.verifyPIN("000000");
      assertEquals(0x9000, response.getSw());

      // Reset all keys
      response = cmdSet.removeKey();
      assertEquals(0x9000, response.getSw());

      byte flag = (byte) 1;
      response = cmdSet.sendSecureCommand(KeycardApplet.INS_LOAD_KEY, KeycardApplet.LOAD_KEY_P1_SEED, flag, seed);
      assertEquals(0x9000, response.getSw());

      // Define paths
      String intPathStr = "m/44'/0'/0'/0";
      String fullPathStr = String.format("%s/%d", intPathStr, i);
      KeyPath intPath = new KeyPath(intPathStr);
      KeyPath fullPath = new KeyPath(fullPathStr);

      // Derive intermediate key + chaincode
      response = cmdSet.deriveKey(intPath.getData());
      assertEquals(0x9000, response.getSw());
      response = cmdSet.sendSecureCommand(
        KeycardApplet.INS_EXPORT_KEY,
        KeycardApplet.EXPORT_KEY_P1_DERIVE,
        KeycardApplet.EXPORT_KEY_P2_PUBLIC_AND_CHAINCODE,
        intPath.getData()
      );
      assertEquals(0x9000, response.getSw());
      data = response.getData();
      // First byte indicates it's a key return
      assertEquals(data[0], KeycardApplet.TLV_KEY_TEMPLATE);
      // Second byte denotes the length of the remaining payload
      assertEquals(data[1], 4 + Crypto.KEY_PUB_SIZE + KeycardApplet.CHAIN_CODE_SIZE);
      // Third byte indicates the pubkey is the next item
      assertEquals(data[2], KeycardApplet.TLV_PUB_KEY);
      // Fourth byte is the length of the pubkey
      assertEquals(data[3], Crypto.KEY_PUB_SIZE);

      int off = 4;
>>>>>>> c8bff34a
      
//       intPubFromCard =  Arrays.copyOfRange(data, off, off + Crypto.KEY_PUB_SIZE);
//       assertArrayEquals(privD4.decompress().getPubKey(), intPubFromCard);
//       off += Crypto.KEY_PUB_SIZE;

//       // Next byte indicates the chain code is next
//       assertEquals(data[off++], KeycardApplet.TLV_CHAIN_CODE);
//       // Next byte is the length of the chain code
//       assertEquals(data[off++], KeycardApplet.CHAIN_CODE_SIZE);
//       chainCode = Arrays.copyOfRange(data, off, off + KeycardApplet.CHAIN_CODE_SIZE);

//       // Derive full key
//       response = cmdSet.deriveKey(fullPath.getData());
//       assertEquals(0x9000, response.getSw());
//       response = cmdSet.sendSecureCommand(
//         KeycardApplet.INS_EXPORT_KEY,
//         KeycardApplet.EXPORT_KEY_P1_CURRENT,
//         KeycardApplet.EXPORT_KEY_P2_PUBLIC_ONLY,
//         fullPath.getData()
//       );
//       assertEquals(0x9000, response.getSw());
//       data = response.getData();
//       assertEquals(data[0], KeycardApplet.TLV_KEY_TEMPLATE);
//       assertEquals(data[1], 2 + Crypto.KEY_PUB_SIZE);
//       assertEquals(data[2], KeycardApplet.TLV_PUB_KEY);
//       assertEquals(data[3], Crypto.KEY_PUB_SIZE);
//       fullPubFromCard = Arrays.copyOfRange(data, 4, data.length);

//       // Create a bitcoinj deterministic key from the intermediate pubkey bytes + chaincode
//       // Derive a child and check it against the full child derived from the card
//       intPub = HDKeyDerivation.createMasterPubKeyFromBytes(intPubFromCard, chainCode);
//       fullPub = HDKeyDerivation.deriveChildKey(intPub, cnD5);

//       assertArrayEquals(fullPub.decompress().getPubKey(), fullPubFromCard);
    
//       // Sign with full key
//       response = cmdSet.signWithPath(hash, fullPathStr, false);
//       byte[] sig = response.getData();
//       byte[] signer = extractPublicKeyFromSignature(sig);
//       verifySignResp(hashData, response);
//       assertArrayEquals(signer, fullPubFromCard);
//     }
//   }

//   @Test
//   @DisplayName("ReInit")
//   void reInitTest() throws Exception {
//     APDUResponse response;
//     Random random = new Random();
//     byte[] pairingSecret = new byte[32];
//     byte[] challenge = new byte[32];
//     byte[] pairingPass = new byte[16];
//     String pairingPassword;
//     random.nextBytes(pairingSecret);
//     assertEquals(0x6D00, cmdSet.init("000000", "123456789012", pairingSecret).getSw());
//     initCapabilities(cmdSet.getApplicationInfo());

//     for (int i = 0; i < 5; i++) {
//       random.nextBytes(pairingPass);
//       pairingPassword = new String(pairingPass);
//       // Generate the pairing secret
//       pairingSecret = cmdSet.pairingPasswordToSecret(System.getProperty("im.status.keycard.test.pairing", pairingPassword));
//       // Encrypt the secret using an ECDH shared secret derived from a random keypair
//       byte[] enc = secureChannel.oneShotEncrypt(pairingSecret);
//       // Start the initialization process again to store the new pairingSecret
//       response = sdkChannel.send(new APDUCommand(0x80, KeycardApplet.INS_INIT, KeycardApplet.INIT_P1_NEW_CLIENT, (byte) 0, enc));
//       assertEquals(0x9000, response.getSw());
//       // Pair with this new pairing secret and open a secure channel
//       cmdSet.autoPair(pairingSecret);
//       response = cmdSet.openSecureChannel(secureChannel.getPairingIndex(), secureChannel.getPublicKey());
//       assertEquals(0x9000, response.getSw());
//       // Fair again to init the normal way
//       assertEquals(0x6D00, cmdSet.init("000000", "123456789012", pairingSecret).getSw());
//     }
//   }

//   //====================================
//   // END GRIDPLUS SAFECARD TESTS
//   //====================================

//   @Test
//   @DisplayName("Performance Test")
//   @Tag("manual")
//   void performanceTest() throws Exception {
//     long time, deriveAccount = 0, deriveParent = 0, deriveParentHardened = 0;
//     final long SAMPLE_COUNT = 10;

//     System.out.println("Measuring key derivation performance. All times are expressed in milliseconds");
//     System.out.println("***********************************************" );

//     // Prepare the card
//     cmdSet.autoOpenSecureChannel();
//     APDUResponse response = cmdSet.verifyPIN("000000");
//     assertEquals(0x9000, response.getSw());
//     KeyPairGenerator g = keypairGenerator();
//     KeyPair keyPair = g.generateKeyPair();
//     byte[] chainCode = new byte[32];
//     new Random().nextBytes(chainCode);

//     response = cmdSet.loadKey(keyPair, false, chainCode);
//     assertEquals(0x9000, response.getSw());

//     for (int i = 0; i < SAMPLE_COUNT; i++) {
//       time = System.currentTimeMillis();
//       response = cmdSet.deriveKey(new byte[] { (byte) 0x80, 0x00, 0x00, 0x2C, (byte) 0x80, 0x00, 0x00, 0x3C, (byte) 0x80, 0x00, 0x00, 0x00, (byte) 0x00, 0x00, 0x00, 0x00, (byte) 0x00, 0x00, 0x00, 0x00}, KeycardApplet.DERIVE_P1_SOURCE_MASTER);
//       deriveAccount += System.currentTimeMillis() - time;
//       assertEquals(0x9000, response.getSw());
//     }

//     deriveAccount /= SAMPLE_COUNT;

//     for (int i = 0; i < SAMPLE_COUNT; i++) {
//       time = System.currentTimeMillis();
//       response = cmdSet.deriveKey(new byte[] {0x00, 0x00, 0x00, (byte) i}, KeycardApplet.DERIVE_P1_SOURCE_PARENT);
//       deriveParent += System.currentTimeMillis() - time;
//       assertEquals(0x9000, response.getSw());
//     }

//     deriveParent /= SAMPLE_COUNT;

//     for (int i = 0; i < SAMPLE_COUNT; i++) {
//       time = System.currentTimeMillis();
//       response = cmdSet.deriveKey(new byte[] {(byte) 0x80, 0x00, 0x00, (byte) i}, KeycardApplet.DERIVE_P1_SOURCE_PARENT);
//       deriveParentHardened += System.currentTimeMillis() - time;
//       assertEquals(0x9000, response.getSw());
//     }

//     deriveParentHardened /= SAMPLE_COUNT;

//     System.out.println("Time to derive m/44'/60'/0'/0/0: " + deriveAccount);
//     System.out.println("Time to switch m/44'/60'/0'/0/0': " + deriveParentHardened);
//     System.out.println("Time to switch back to m/44'/60'/0'/0/0: " + deriveParent);
//   }
  

//   private KeyPairGenerator keypairGenerator() throws Exception {
//     ECParameterSpec ecSpec = ECNamedCurveTable.getParameterSpec("secp256k1");
//     KeyPairGenerator g = KeyPairGenerator.getInstance("ECDH", "BC");
//     g.initialize(ecSpec);

//     return g;
//   }

//   private byte[] extractSignature(byte[] sig) {
//     int off = sig[4] + 5;
//     return Arrays.copyOfRange(sig, off, off + sig[off + 1] + 2);
//   }

//   private byte[] extractPublicKeyFromSignature(byte[] sig) {
//     assertEquals(KeycardApplet.TLV_SIGNATURE_TEMPLATE, sig[0]);
//     assertEquals((byte) 0x81, sig[1]);
//     assertEquals(KeycardApplet.TLV_PUB_KEY, sig[3]);

//     return Arrays.copyOfRange(sig, 5, 5 + sig[4]);
//   }

//   private void reset() {
//     switch(TARGET) {
//       case TARGET_SIMULATOR:
//         simulator.reset();
//         break;
//       case TARGET_CARD:
//         apduChannel.getCard().getATR();
//         break;
//       default:
//         break;
//     }
//   }

//   private void resetAndSelectAndOpenSC() throws Exception {
//     if (cmdSet.getApplicationInfo().hasSecureChannelCapability()) {
//       reset();
//       cmdSet.select();
//       cmdSet.autoOpenSecureChannel();
//     }
//   }

//   private void assertMnemonic(int expectedLength, byte[] data) {
//     short[] shorts = new short[data.length / 2];
//     assertEquals(expectedLength, shorts.length);
//     ByteBuffer.wrap(data).order(ByteOrder.BIG_ENDIAN).asShortBuffer().get(shorts);

//     boolean[] bits = new boolean[11 * shorts.length];
//     int i = 0;

//     for (short mIdx : shorts) {
//       assertTrue(mIdx >= 0 && mIdx < 2048);
//       for (int j = 0; j < 11; ++j) {
//         bits[i++] = (mIdx & (1 << (10 - j))) > 0;
//       }
//     }

//     data = new byte[bits.length / 33 * 4];

//     for (i = 0; i < bits.length / 33 * 32; ++i) {
//       data[i / 8] |= (bits[i] ? 1 : 0) << (7 - (i % 8));
//     }

//     byte[] check = sha256(data);

//     for (i = bits.length / 33 * 32; i < bits.length; ++i) {
//       if ((check[(i - bits.length / 33 * 32) / 8] & (1 << (7 - (i % 8))) ^ (bits[i] ? 1 : 0) << (7 - (i % 8))) != 0) {
//         fail("Checksum is invalid");
//       }
//     }
//   }

//   private void verifyKeyDerivation(KeyPair keyPair, byte[] chainCode, int[] path) throws Exception {
//     byte[] hash = sha256(new byte[8]);
//     APDUResponse resp = cmdSet.sign(hash);
//     assertEquals(0x9000, resp.getSw());
//     byte[] sig = resp.getData();
//     byte[] publicKey = extractPublicKeyFromSignature(sig);
//     sig = extractSignature(sig);

//     if (cmdSet.getApplicationInfo().hasKeyManagementCapability()) {
//       DeterministicKey key = deriveKey(keyPair, chainCode, path);

//       assertTrue(key.verify(hash, sig));
//       assertArrayEquals(key.getPubKeyPoint().getEncoded(false), publicKey);
//     } else {
//       Signature signature = Signature.getInstance("SHA256withECDSA", "BC");

//       ECParameterSpec ecSpec = ECNamedCurveTable.getParameterSpec("secp256k1");
//       ECPublicKeySpec cardKeySpec = new ECPublicKeySpec(ecSpec.getCurve().decodePoint(publicKey), ecSpec);
//       ECPublicKey cardKey = (ECPublicKey) KeyFactory.getInstance("ECDSA", "BC").generatePublic(cardKeySpec);

//       signature.initVerify(cardKey);
//       signature.update(new byte[8]);
//       assertTrue(signature.verify(sig));
//     }

//     resp = cmdSet.getStatus(KeycardApplet.GET_STATUS_P1_KEY_PATH);
//     assertEquals(0x9000, resp.getSw());
//     byte[] rawPath = resp.getData();

//     assertEquals(path.length * 4, rawPath.length);

//     for (int i = 0; i < path.length; i++) {
//       int k = path[i];
//       int k1 = (rawPath[i * 4] << 24) | (rawPath[(i * 4) + 1] << 16) | (rawPath[(i * 4) + 2] << 8) | rawPath[(i * 4) + 3];
//       assertEquals(k, k1);
//     }
//   }

//   private void verifyExportedKey(byte[] keyTemplate, KeyPair keyPair, byte[] chainCode, int[] path, boolean publicOnly, boolean noPubKey) {
//     if (!cmdSet.getApplicationInfo().hasKeyManagementCapability()) {
//       return;
//     }

//     ECKey key = deriveKey(keyPair, chainCode, path).decompress();
//     assertEquals(KeycardApplet.TLV_KEY_TEMPLATE, keyTemplate[0]);
//     int pubKeyLen = 0;

//     if (!noPubKey) {
//       assertEquals(KeycardApplet.TLV_PUB_KEY, keyTemplate[2]);
//       byte[] pubKey = Arrays.copyOfRange(keyTemplate, 4, 4 + keyTemplate[3]);
//       assertArrayEquals(key.getPubKey(), pubKey);
//       pubKeyLen = 2 + pubKey.length;
//     }

//     if (publicOnly) {
//       assertEquals(pubKeyLen, keyTemplate[1]);
//       assertEquals(pubKeyLen + 2, keyTemplate.length);
//     } else {
//       assertEquals(KeycardApplet.TLV_PRIV_KEY, keyTemplate[2 + pubKeyLen]);
//       byte[] privateKey = Arrays.copyOfRange(keyTemplate, 4 + pubKeyLen, 4 + pubKeyLen + keyTemplate[3 + pubKeyLen]);

//       byte[] tPrivKey = key.getPrivKey().toByteArray();

//       if (tPrivKey[0] == 0x00) {
//         tPrivKey = Arrays.copyOfRange(tPrivKey, 1, tPrivKey.length);
//       }

//       assertArrayEquals(tPrivKey, privateKey);
//     }
//   }

//   private DeterministicKey deriveKey(KeyPair keyPair, byte[] chainCode, int[] path) {
//     DeterministicKey key = HDKeyDerivation.createMasterPrivKeyFromBytes(((org.bouncycastle.jce.interfaces.ECPrivateKey) keyPair.getPrivate()).getD().toByteArray(), chainCode);

//     for (int i : path) {
//       key = HDKeyDerivation.deriveChildKey(key, new ChildNumber(i));
//     }

//     return key;
//   }

//   private boolean isMalleable(byte[] sig) {
//     int rLen = sig[3];
//     int sOff = 6 + rLen;
//     int sLen = sig.length - rLen - 6;

//     BigInteger s = new BigInteger(Arrays.copyOfRange(sig, sOff, sOff + sLen));
//     BigInteger limit = new BigInteger("7FFFFFFFFFFFFFFFFFFFFFFFFFFFFFFF5D576E7357A4501DDFE92F46681B20A0", 16);

//     return s.compareTo(limit) >= 1;
//   }

//   /**
//    * Signs a signature using the card. Returns a SignatureData object which contains v, r and s. The algorithm to do
//    * this is as follow:
//    *
//    * 1) The Keccak-256 hash of transaction is generated off-card
//    * 2) A SIGN command is sent to the card to sign the precomputed hash
//    * 3) The returned data is the public key and the signature
//    * 4) The signature and public key can be used to generate the v value. The v value allows to recover the public key
//    *    from the signature. Here we use the web3j implementation through reflection
//    * 5) v, r and s are the final signature to append to the transaction
//    *
//    * @param message the raw transaction
//    * @return the signature data
//    */
//   private Sign.SignatureData signMessage(byte[] message) throws Exception {
//     byte[] messageHash = Hash.sha3(message);

//     APDUResponse response = cmdSet.sign(messageHash);
//     assertEquals(0x9000, response.getSw());
//     byte[] respData = response.getData();
//     byte[] rawSig = extractSignature(respData);

//     int rLen = rawSig[3];
//     int sOff = 6 + rLen;
//     int sLen = rawSig.length - rLen - 6;

//     BigInteger r = new BigInteger(Arrays.copyOfRange(rawSig, 4, 4 + rLen));
//     BigInteger s = new BigInteger(Arrays.copyOfRange(rawSig, sOff, sOff + sLen));

//     Class<?> ecdsaSignature = Class.forName("org.web3j.crypto.Sign$ECDSASignature");
//     Constructor ecdsaSignatureConstructor = ecdsaSignature.getDeclaredConstructor(BigInteger.class, BigInteger.class);
//     ecdsaSignatureConstructor.setAccessible(true);
//     Object sig = ecdsaSignatureConstructor.newInstance(r, s);
//     Method m = ecdsaSignature.getMethod("toCanonicalised");
//     m.setAccessible(true);
//     sig = m.invoke(sig);

//     Method recoverFromSignature = Sign.class.getDeclaredMethod("recoverFromSignature", int.class, ecdsaSignature, byte[].class);
//     recoverFromSignature.setAccessible(true);

//     byte[] pubData = extractPublicKeyFromSignature(respData);
//     BigInteger publicKey = new BigInteger(Arrays.copyOfRange(pubData, 1, pubData.length));

//     int recId = -1;
//     for (int i = 0; i < 4; i++) {
//       BigInteger k = (BigInteger) recoverFromSignature.invoke(null, i, sig, messageHash);
//       if (k != null && k.equals(publicKey)) {
//         recId = i;
//         break;
//       }
//     }
//     if (recId == -1) {
//       throw new RuntimeException("Could not construct a recoverable key. This should never happen.");
//     }

//     int headerByte = recId + 27;

//     Field rF = ecdsaSignature.getDeclaredField("r");
//     rF.setAccessible(true);
//     Field sF = ecdsaSignature.getDeclaredField("s");
//     sF.setAccessible(true);
//     r = (BigInteger) rF.get(sig);
//     s = (BigInteger) sF.get(sig);

//     // 1 header + 32 bytes for R + 32 bytes for S
//     byte v = (byte) headerByte;
//     byte[] rB = Numeric.toBytesPadded(r, 32);
//     byte[] sB = Numeric.toBytesPadded(s, 32);

//     return new Sign.SignatureData(v, rB, sB);
//   }

//   private void verifyKeyUID(byte[] keyUID, ECPublicKey pubKey) {
//     verifyKeyUID(keyUID, pubKey.getQ().getEncoded(false));
//   }

//   private void verifyKeyUID(byte[] keyUID, byte[] pubKey) {
//     assertArrayEquals(sha256(pubKey), keyUID);
//   }
// }<|MERGE_RESOLUTION|>--- conflicted
+++ resolved
@@ -1538,622 +1538,312 @@
 //     APDUResponse response;
 //     Signature tmpSig = Signature.getInstance("SHA256withECDSA", "BC");
     
-<<<<<<< HEAD
-//     // Get public key and signature
-//     response = cmdSet.sendCommand(KeycardApplet.INS_AUTHENTICATE, (byte) 0, (byte) 0, hash);
-//     assertEquals(0x9000, response.getSw());
-//     byte[] data = response.getData();
-
-//     byte[] keyData = extractPublicKeyFromSignature(data);
-//     byte[] sig = extractSignature(data);
-
-//     ECParameterSpec ecSpec = ECNamedCurveTable.getParameterSpec("secp256k1");
-//     ECPublicKeySpec cardKeySpec = new ECPublicKeySpec(ecSpec.getCurve().decodePoint(keyData), ecSpec);
-//     ECPublicKey cardKey = (ECPublicKey) KeyFactory.getInstance("ECDSA", "BC").generatePublic(cardKeySpec);
-
-//     tmpSig.initVerify(cardKey);
-//     tmpSig.update(preImage);
-//     assertTrue(tmpSig.verify(sig));
-//   }
-
-
-//   @Test
-//   @DisplayName("Certs")
-//   void loadCertsTest() throws Exception {
-//     int numCerts = 2;
-//     int len = KeycardApplet.CERT_LEN * 2;
-//     byte[] certs = new byte[len];
-//     Random random = new Random();
-//     random.nextBytes(certs);
-//     APDUResponse response;
-
-//     // Should fail to load data that is not a multiple of CERT_LEN
-//     byte[] notCerts = new byte[68];
-//     random.nextBytes(notCerts);
-//     response = cmdSet.loadCerts(notCerts);
-//     assertEquals(ISO7816.SW_DATA_INVALID, response.getSw());
-
-//     // Should successfully load certs of the correct len
-//     response = cmdSet.loadCerts(certs);
-//     assertEquals(0x9000, response.getSw());
-
-//     // Export the certs
-//     response = cmdSet.exportCerts();
-//     assertEquals(0x9000, response.getSw());
-//     byte[] exportedCerts = response.getData();
-//     assertEquals(exportedCerts[0] & 0xff, KeycardApplet.TLV_CERTS & 0xff);
-//     assertEquals(exportedCerts[1] & 0xff, (len + (2 * numCerts)) & 0xff);
-
-//     // Look at first cert
-//     assertEquals(exportedCerts[2] & 0xff, KeycardApplet.TLV_CERT & 0xff);
-//     assertEquals(exportedCerts[3] & 0xff, KeycardApplet.CERT_LEN & 0xff);
-//     // Second cert
-//     assertEquals(exportedCerts[4 + KeycardApplet.CERT_LEN] & 0xff, KeycardApplet.TLV_CERT & 0xff);
-//     assertEquals(exportedCerts[5 + KeycardApplet.CERT_LEN] & 0xff, KeycardApplet.CERT_LEN & 0xff);
-
-//     // Should fail to re-load certs
-//     random.nextBytes(certs);
-//     response = cmdSet.loadCerts(certs);
-//     assertEquals(0x6986, response.getSw());
-//   }
-
-//   @Test
-//   @DisplayName("Master Seeds")
-//   void masterSeedsTest() throws Exception {
-//     byte[] data;
-//     APDUResponse response;
-//     Random random = new Random();
-//     int success = ISO7816.SW_NO_ERROR & 0xffff;
-//     // Verify pin
-//     cmdSet.autoOpenSecureChannel();
-//     response = cmdSet.verifyPIN("000000");
-//     assertEquals(success, response.getSw());
-
-//     // Reset all keys
-//     response = cmdSet.removeKey();
-//     assertEquals(success, response.getSw());
-
-//     // Verify seed flag is set to null
-//     response = cmdSet.select();
-//     assertEquals(0x9000, response.getSw());
-//     data = response.getData();
-//     assertEquals(data[data.length - 3], KeycardApplet.TLV_SEED_FLAG);
-//     assertEquals(data[data.length - 2], (byte) 1);
-//     assertEquals(data[data.length - 1], KeycardApplet.SFLAG_NONE);
-
-//     // Verify pin
-//     cmdSet.autoOpenSecureChannel();
-//     response = cmdSet.verifyPIN("000000");
-//     assertEquals(success, response.getSw());
-
-//     // Generate a non-exportable seed
-//     byte empty = (byte) 0;
-//     byte flag = (byte) 0;
-//     response = cmdSet.sendSecureCommand(KeycardApplet.INS_GENERATE_KEY, flag, empty, new byte[0]);
-//     assertEquals(success, response.getSw());
-
-//     // Verify seed flag is set to NOT_EXPORTABLE
-//     response = cmdSet.select();
-//     assertEquals(0x9000, response.getSw());
-//     data = response.getData();
-//     assertEquals(data[data.length - 3], KeycardApplet.TLV_SEED_FLAG);
-//     assertEquals(data[data.length - 2], (byte) 1);
-//     assertEquals(data[data.length - 1], KeycardApplet.SFLAG_NOT_EXPORTABLE);
-
-//     // Verify pin
-//     cmdSet.autoOpenSecureChannel();
-//     response = cmdSet.verifyPIN("000000");
-//     assertEquals(success, response.getSw());
-
-//     // Fail to export the seed
-//     response = cmdSet.exportSeed();
-//     assertEquals(0x6986, response.getSw());
-
-//     // Fail to generate a new (exportable) seed while one is on the device
-//     flag = (byte) 1;
-//     response = cmdSet.sendSecureCommand(KeycardApplet.INS_GENERATE_KEY, flag, empty, new byte[0]);
-//     assertEquals(ISO7816.SW_COMMAND_NOT_ALLOWED, response.getSw());
-
-//     // Remove seed
-//     response = cmdSet.removeKey();
-//     assertEquals(success, response.getSw());
-
-//     // Generate an exportable seed
-//     response = cmdSet.sendSecureCommand(KeycardApplet.INS_GENERATE_KEY, flag, empty, new byte[0]);
-//     assertEquals(success, response.getSw());
-//     byte[] generatedKey = response.getData();
-
-//     // Verify seed flag is set to EXPORTABLE
-//     response = cmdSet.select();
-//     assertEquals(0x9000, response.getSw());
-//     data = response.getData();
-//     assertEquals(data[data.length - 3], KeycardApplet.TLV_SEED_FLAG);
-//     assertEquals(data[data.length - 2], (byte) 1);
-//     assertEquals(data[data.length - 1], KeycardApplet.SFLAG_EXPORTABLE);
-
-//     // Verify pin
-//     cmdSet.autoOpenSecureChannel();
-//     response = cmdSet.verifyPIN("000000");
-//     assertEquals(success, response.getSw());
-
-//     // Export the seed
-//     response = cmdSet.exportSeed();
-//     assertEquals(success, response.getSw());
-//     byte[] exportedSeed = response.getData();
-//     assertEquals(KeycardApplet.TLV_SEED, exportedSeed[0]);
-//     assertEquals((byte) KeycardApplet.BIP39_SEED_SIZE, exportedSeed[1]);
-//     byte[] exportedSeedSlice = Arrays.copyOfRange(exportedSeed, 2, exportedSeed.length);
-//     assertEquals((byte) KeycardApplet.BIP39_SEED_SIZE, exportedSeedSlice.length);
-//     assertArrayEquals(generatedKey, exportedSeedSlice);
-
-//     // Fail to load a seed of the wrong size
-//     byte[] inSeed = new byte[KeycardApplet.BIP39_SEED_SIZE - 1];
-//     random.nextBytes(inSeed);
-//     response = cmdSet.sendSecureCommand(KeycardApplet.INS_LOAD_KEY, KeycardApplet.LOAD_KEY_P1_SEED, flag, inSeed);
-//     assertEquals(0x6A80, response.getSw());
-
-//     // Fail to load a new seed with one still on
-//     inSeed = new byte[KeycardApplet.BIP39_SEED_SIZE];
-//     random.nextBytes(inSeed);
-//     flag = (byte) 0;
-//     response = cmdSet.sendSecureCommand(KeycardApplet.INS_LOAD_KEY, KeycardApplet.LOAD_KEY_P1_SEED, flag, inSeed);
-//     assertEquals(ISO7816.SW_COMMAND_NOT_ALLOWED, response.getSw());
-
-//     // Reset keystore
-//     response = cmdSet.removeKey();
-//     assertEquals(success, response.getSw());
-
-//     // Succeed in loading new seed
-//     response = cmdSet.sendSecureCommand(KeycardApplet.INS_LOAD_KEY, KeycardApplet.LOAD_KEY_P1_SEED, flag, inSeed);
-//     assertEquals(success, response.getSw());
-
-//     // Fail to export the non-exportable seed
-//     response = cmdSet.exportSeed();
-//     assertEquals(0x6986, response.getSw());
-
-//     // Reset keystore
-//     response = cmdSet.removeKey();
-//     assertEquals(success, response.getSw()); 
-
-//     // Load an exportable seed
-//     flag = (byte) 1;
-//     response = cmdSet.sendSecureCommand(KeycardApplet.INS_LOAD_KEY, KeycardApplet.LOAD_KEY_P1_SEED, flag, inSeed);
-//     assertEquals(success, response.getSw());
-
-//     // Export the seed and verify it is the same that got loaded
-//     response = cmdSet.exportSeed();
-//     assertEquals(success, response.getSw());
-//     exportedSeed = response.getData();
-//     assertEquals(KeycardApplet.TLV_SEED, exportedSeed[0]);
-//     assertEquals((byte) KeycardApplet.BIP39_SEED_SIZE, exportedSeed[1]);
-//     exportedSeedSlice = Arrays.copyOfRange(exportedSeed, 2, exportedSeed.length);
-//     assertEquals((byte) KeycardApplet.BIP39_SEED_SIZE, exportedSeedSlice.length);
-//     assertArrayEquals(exportedSeedSlice, inSeed);
-
-//     // Load a keypair (rather than a seed)
-//     // GridPlus won't use this, but we want it for interoperability
-//     KeyPairGenerator g = keypairGenerator();
-//     KeyPair keyPair = g.generateKeyPair();
-
-//     // Fail first because there is a seed
-//     response = cmdSet.loadKey(keyPair);
-//     assertEquals(ISO7816.SW_COMMAND_NOT_ALLOWED, response.getSw());
-
-//     // Remove the seed
-//     response = cmdSet.removeKey();
-//     assertEquals(success, response.getSw());
-
-//     // Loading a key should now succeed
-//     response = cmdSet.loadKey(keyPair);
-//     assertEquals(success, response.getSw());
-
-//     // You should not be able to export a seed when the flag is set to non-exportable.
-//     // Whenever you import a keypair, the flag gets set to non-exportable
-//     response = cmdSet.exportSeed();
-//     assertEquals(ISO7816.SW_COMMAND_NOT_ALLOWED, response.getSw());
-
-//     // Remove all keys
-//     response = cmdSet.removeKey();
-//     assertEquals(success, response.getSw());
-
-//   }
-
-//   @Test
-//   @DisplayName("Overwrite Pairing")
-//   void overwritePairingTest() throws Exception {    
-//     // Pair multiple times
-//     for (int i = 0; i < 5; i++) {
-//         cmdSet.autoPair(sharedSecret);
-//         assertEquals(0, secureChannel.getPairingIndex());
-//     }
-//   }
-
-//   @Test
-//   @DisplayName("Public Key Derivation")
-//   void pubKeyDerivationTest() throws Exception {
-//     APDUResponse response;
-//     Random random = new Random();
-//     byte[] seed = new byte[KeycardApplet.BIP39_SEED_SIZE];
-//     byte[] data;
-//     byte[] chainCode;
-//     random.nextBytes(seed);
-//     DeterministicKey masterPriv = HDKeyDerivation.createMasterPrivateKey(seed);
-//     DeterministicKey intPub;
-//     DeterministicKey fullPub;
-//     byte[] fullPubFromCard;
-//     byte[] intPubFromCard;
-//     byte[] hashData = "some data to be hashed".getBytes();
-//     byte[] hash = sha256(hashData);
-
-//     // Do 5 random derivations
-//     for (int j = 0; j < 5; j++) {
-//       int i = random.nextInt(100000);
-
-//       // m/44'
-//       ChildNumber cnD1 = new ChildNumber(44, true);
-//       DeterministicKey privD1 = HDKeyDerivation.deriveChildKey(masterPriv, cnD1);
-//       byte[] pub = privD1.getPubKey();
-//       // m/44'/0'
-//       ChildNumber cnD2 = new ChildNumber(0, true);
-//       DeterministicKey privD2 = HDKeyDerivation.deriveChildKey(privD1, cnD2);
-//       // m/44'/0'/0'
-//       ChildNumber cnD3 = new ChildNumber(0, true);
-//       DeterministicKey privD3 = HDKeyDerivation.deriveChildKey(privD2, cnD3);
-//       // m/44'/0'/0'/0
-//       ChildNumber cnD4 = new ChildNumber(0, false);
-//       DeterministicKey privD4 = HDKeyDerivation.deriveChildKey(privD3, cnD4);
-//       // m/44'/0'/0'/0/i
-//       ChildNumber cnD5 = new ChildNumber(i, false);
-//       DeterministicKey privD5 = HDKeyDerivation.deriveChildKey(privD4, cnD5);
-
-//       // Verify pin
-//       cmdSet.autoOpenSecureChannel();
-//       response = cmdSet.verifyPIN("000000");
-//       assertEquals(0x9000, response.getSw());
-
-//       // Reset all keys
-//       response = cmdSet.removeKey();
-//       assertEquals(0x9000, response.getSw());
-
-//       byte flag = (byte) 1;
-//       response = cmdSet.sendSecureCommand(KeycardApplet.INS_LOAD_KEY, KeycardApplet.LOAD_KEY_P1_SEED, flag, seed);
-//       assertEquals(0x9000, response.getSw());
-
-//       // Define paths
-//       String intPathStr = "m/44'/0'/0'/0";
-//       String fullPathStr = String.format("%s/%d", intPathStr, i);
-//       KeyPath intPath = new KeyPath(intPathStr);
-//       KeyPath fullPath = new KeyPath(fullPathStr);
-
-//       // Derive intermediate key + chaincode
-//       response = cmdSet.deriveKey(intPath.getData());
-//       assertEquals(0x9000, response.getSw());
-//       response = cmdSet.sendSecureCommand(
-//         KeycardApplet.INS_EXPORT_KEY,
-//         KeycardApplet.EXPORT_KEY_P1_DERIVE,
-//         KeycardApplet.EXPORT_KEY_P2_PUBLIC_AND_CHAINCODE,
-//         intPath.getData()
-//       );
-//       assertEquals(0x9000, response.getSw());
-//       data = response.getData();
-//       // First byte indicates it's a key return
-//       assertEquals(data[0], KeycardApplet.TLV_KEY_TEMPLATE);
-//       // Second byte denotes the length of the remaining payload
-//       assertEquals(data[1], 4 + Crypto.KEY_PUB_SIZE + KeycardApplet.CHAIN_CODE_SIZE);
-//       // Third byte indicates the pubkey is the next item
-//       assertEquals(data[2], KeycardApplet.TLV_PUB_KEY);
-//       // Fourth byte is the length of the pubkey
-//       assertEquals(data[3], Crypto.KEY_PUB_SIZE);
-
-//       int off = 4;
-=======
     // Get public key and signature
-    response = cmdSet.sendCommand(KeycardApplet.INS_AUTHENTICATE, (byte) 0, (byte) 0, hash);
-    assertEquals(0x9000, response.getSw());
-    byte[] data = response.getData();
-
-    byte[] keyData = extractPublicKeyFromSignature(data);
-    byte[] sig = extractSignature(data);
-
-    ECParameterSpec ecSpec = ECNamedCurveTable.getParameterSpec("secp256k1");
-    ECPublicKeySpec cardKeySpec = new ECPublicKeySpec(ecSpec.getCurve().decodePoint(keyData), ecSpec);
-    ECPublicKey cardKey = (ECPublicKey) KeyFactory.getInstance("ECDSA", "BC").generatePublic(cardKeySpec);
-
-    tmpSig.initVerify(cardKey);
-    tmpSig.update(preImage);
-    assertTrue(tmpSig.verify(sig));
-  }
-
-
-  @Test
-  @DisplayName("Certs")
-  void loadCertsTest() throws Exception {
-    byte[] cert = new byte[KeycardApplet.CERT_LEN];
-    Random random = new Random();
-    random.nextBytes(cert);
-    APDUResponse response;
-
-    // Should fail to load data that is too short
-    byte[] shortCert = new byte[63];
-    random.nextBytes(shortCert);
-    response = cmdSet.loadCerts(shortCert);
-    assertEquals(ISO7816.SW_DATA_INVALID, response.getSw());
-
-    // Should fail to load data that is too long
-    byte[] longCert = new byte[65];
-    random.nextBytes(longCert);
-    response = cmdSet.loadCerts(longCert);
-    assertEquals(ISO7816.SW_DATA_INVALID, response.getSw());
-    System.out.println("cert " + Arrays.toString(cert));
-    // Should successfully load certs of the correct len
-    response = cmdSet.loadCerts(cert);
-    assertEquals(0x9000, response.getSw());
-
-    // Export the certs
-    response = cmdSet.exportCerts();
-    assertEquals(0x9000, response.getSw());
-    byte[] exportRes = response.getData();
-    assertEquals(exportRes[0] & 0xff, KeycardApplet.TLV_CERT & 0xff);
-    assertEquals(exportRes[1] & 0xff, KeycardApplet.CERT_LEN & 0xff);
-    byte[] exportedCert = Arrays.copyOfRange(exportRes, 2, exportRes.length);
-    assertEquals(true, Arrays.equals(exportedCert, cert));
-
-    // Should fail to re-load certs
-    random.nextBytes(cert);
-    response = cmdSet.loadCerts(cert);
-    assertEquals(0x6986, response.getSw());
-  }
-
-  @Test
-  @DisplayName("Master Seeds")
-  void masterSeedsTest() throws Exception {
-    byte[] data;
-    APDUResponse response;
-    Random random = new Random();
-    int success = ISO7816.SW_NO_ERROR & 0xffff;
-    // Verify pin
-    cmdSet.autoOpenSecureChannel();
-    response = cmdSet.verifyPIN("000000");
-    assertEquals(success, response.getSw());
-
-    // Reset all keys
-    response = cmdSet.removeKey();
-    assertEquals(success, response.getSw());
-
-    // Verify seed flag is set to null
-    response = cmdSet.select();
-    assertEquals(0x9000, response.getSw());
-    data = response.getData();
-    assertEquals(data[data.length - 3], KeycardApplet.TLV_SEED_FLAG);
-    assertEquals(data[data.length - 2], (byte) 1);
-    assertEquals(data[data.length - 1], KeycardApplet.SFLAG_NONE);
-
-    // Verify pin
-    cmdSet.autoOpenSecureChannel();
-    response = cmdSet.verifyPIN("000000");
-    assertEquals(success, response.getSw());
-
-    // Generate a non-exportable seed
-    byte empty = (byte) 0;
-    byte flag = (byte) 0;
-    response = cmdSet.sendSecureCommand(KeycardApplet.INS_GENERATE_KEY, flag, empty, new byte[0]);
-    assertEquals(success, response.getSw());
-
-    // Verify seed flag is set to NOT_EXPORTABLE
-    response = cmdSet.select();
-    assertEquals(0x9000, response.getSw());
-    data = response.getData();
-    assertEquals(data[data.length - 3], KeycardApplet.TLV_SEED_FLAG);
-    assertEquals(data[data.length - 2], (byte) 1);
-    assertEquals(data[data.length - 1], KeycardApplet.SFLAG_NOT_EXPORTABLE);
-
-    // Verify pin
-    cmdSet.autoOpenSecureChannel();
-    response = cmdSet.verifyPIN("000000");
-    assertEquals(success, response.getSw());
-
-    // Fail to export the seed
-    response = cmdSet.exportSeed();
-    assertEquals(0x6986, response.getSw());
-
-    // Fail to generate a new (exportable) seed while one is on the device
-    flag = (byte) 1;
-    response = cmdSet.sendSecureCommand(KeycardApplet.INS_GENERATE_KEY, flag, empty, new byte[0]);
-    assertEquals(ISO7816.SW_COMMAND_NOT_ALLOWED, response.getSw());
-
-    // Remove seed
-    response = cmdSet.removeKey();
-    assertEquals(success, response.getSw());
-
-    // Generate an exportable seed
-    response = cmdSet.sendSecureCommand(KeycardApplet.INS_GENERATE_KEY, flag, empty, new byte[0]);
-    assertEquals(success, response.getSw());
-    byte[] generatedKey = response.getData();
-
-    // Verify seed flag is set to EXPORTABLE
-    response = cmdSet.select();
-    assertEquals(0x9000, response.getSw());
-    data = response.getData();
-    assertEquals(data[data.length - 3], KeycardApplet.TLV_SEED_FLAG);
-    assertEquals(data[data.length - 2], (byte) 1);
-    assertEquals(data[data.length - 1], KeycardApplet.SFLAG_EXPORTABLE);
-
-    // Verify pin
-    cmdSet.autoOpenSecureChannel();
-    response = cmdSet.verifyPIN("000000");
-    assertEquals(success, response.getSw());
-
-    // Export the seed
-    response = cmdSet.exportSeed();
-    assertEquals(success, response.getSw());
-    byte[] exportedSeed = response.getData();
-    assertEquals(KeycardApplet.TLV_SEED, exportedSeed[0]);
-    assertEquals((byte) KeycardApplet.BIP39_SEED_SIZE, exportedSeed[1]);
-    byte[] exportedSeedSlice = Arrays.copyOfRange(exportedSeed, 2, exportedSeed.length);
-    assertEquals((byte) KeycardApplet.BIP39_SEED_SIZE, exportedSeedSlice.length);
-    assertArrayEquals(generatedKey, exportedSeedSlice);
-
-    // Fail to load a seed of the wrong size
-    byte[] inSeed = new byte[KeycardApplet.BIP39_SEED_SIZE - 1];
-    random.nextBytes(inSeed);
-    response = cmdSet.sendSecureCommand(KeycardApplet.INS_LOAD_KEY, KeycardApplet.LOAD_KEY_P1_SEED, flag, inSeed);
-    assertEquals(0x6A80, response.getSw());
-
-    // Fail to load a new seed with one still on
-    inSeed = new byte[KeycardApplet.BIP39_SEED_SIZE];
-    random.nextBytes(inSeed);
-    flag = (byte) 0;
-    response = cmdSet.sendSecureCommand(KeycardApplet.INS_LOAD_KEY, KeycardApplet.LOAD_KEY_P1_SEED, flag, inSeed);
-    assertEquals(ISO7816.SW_COMMAND_NOT_ALLOWED, response.getSw());
-
-    // Reset keystore
-    response = cmdSet.removeKey();
-    assertEquals(success, response.getSw());
-
-    // Succeed in loading new seed
-    response = cmdSet.sendSecureCommand(KeycardApplet.INS_LOAD_KEY, KeycardApplet.LOAD_KEY_P1_SEED, flag, inSeed);
-    assertEquals(success, response.getSw());
-
-    // Fail to export the non-exportable seed
-    response = cmdSet.exportSeed();
-    assertEquals(0x6986, response.getSw());
-
-    // Reset keystore
-    response = cmdSet.removeKey();
-    assertEquals(success, response.getSw()); 
-
-    // Load an exportable seed
-    flag = (byte) 1;
-    response = cmdSet.sendSecureCommand(KeycardApplet.INS_LOAD_KEY, KeycardApplet.LOAD_KEY_P1_SEED, flag, inSeed);
-    assertEquals(success, response.getSw());
-
-    // Export the seed and verify it is the same that got loaded
-    response = cmdSet.exportSeed();
-    assertEquals(success, response.getSw());
-    exportedSeed = response.getData();
-    assertEquals(KeycardApplet.TLV_SEED, exportedSeed[0]);
-    assertEquals((byte) KeycardApplet.BIP39_SEED_SIZE, exportedSeed[1]);
-    exportedSeedSlice = Arrays.copyOfRange(exportedSeed, 2, exportedSeed.length);
-    assertEquals((byte) KeycardApplet.BIP39_SEED_SIZE, exportedSeedSlice.length);
-    assertArrayEquals(exportedSeedSlice, inSeed);
-
-    // Load a keypair (rather than a seed)
-    // GridPlus won't use this, but we want it for interoperability
-    KeyPairGenerator g = keypairGenerator();
-    KeyPair keyPair = g.generateKeyPair();
-
-    // Fail first because there is a seed
-    response = cmdSet.loadKey(keyPair);
-    assertEquals(ISO7816.SW_COMMAND_NOT_ALLOWED, response.getSw());
-
-    // Remove the seed
-    response = cmdSet.removeKey();
-    assertEquals(success, response.getSw());
-
-    // Loading a key should now succeed
-    response = cmdSet.loadKey(keyPair);
-    assertEquals(success, response.getSw());
-
-    // You should not be able to export a seed when the flag is set to non-exportable.
-    // Whenever you import a keypair, the flag gets set to non-exportable
-    response = cmdSet.exportSeed();
-    assertEquals(ISO7816.SW_COMMAND_NOT_ALLOWED, response.getSw());
-
-    // Remove all keys
-    response = cmdSet.removeKey();
-    assertEquals(success, response.getSw());
-
-  }
-
-  @Test
-  @DisplayName("Overwrite Pairing")
-  void overwritePairingTest() throws Exception {    
-    // Pair multiple times
-    for (int i = 0; i < 5; i++) {
-        cmdSet.autoPair(sharedSecret);
-        assertEquals(0, secureChannel.getPairingIndex());
-    }
-  }
-
-  @Test
-  @DisplayName("Public Key Derivation")
-  void pubKeyDerivationTest() throws Exception {
-    APDUResponse response;
-    Random random = new Random();
-    byte[] seed = new byte[KeycardApplet.BIP39_SEED_SIZE];
-    byte[] data;
-    byte[] chainCode;
-    random.nextBytes(seed);
-    DeterministicKey masterPriv = HDKeyDerivation.createMasterPrivateKey(seed);
-    DeterministicKey intPub;
-    DeterministicKey fullPub;
-    byte[] fullPubFromCard;
-    byte[] intPubFromCard;
-    byte[] hashData = "some data to be hashed".getBytes();
-    byte[] hash = sha256(hashData);
-
-    // Do 5 random derivations
-    for (int j = 0; j < 5; j++) {
-      int i = random.nextInt(100000);
-
-      // m/44'
-      ChildNumber cnD1 = new ChildNumber(44, true);
-      DeterministicKey privD1 = HDKeyDerivation.deriveChildKey(masterPriv, cnD1);
-      byte[] pub = privD1.getPubKey();
-      // m/44'/0'
-      ChildNumber cnD2 = new ChildNumber(0, true);
-      DeterministicKey privD2 = HDKeyDerivation.deriveChildKey(privD1, cnD2);
-      // m/44'/0'/0'
-      ChildNumber cnD3 = new ChildNumber(0, true);
-      DeterministicKey privD3 = HDKeyDerivation.deriveChildKey(privD2, cnD3);
-      // m/44'/0'/0'/0
-      ChildNumber cnD4 = new ChildNumber(0, false);
-      DeterministicKey privD4 = HDKeyDerivation.deriveChildKey(privD3, cnD4);
-      // m/44'/0'/0'/0/i
-      ChildNumber cnD5 = new ChildNumber(i, false);
-      DeterministicKey privD5 = HDKeyDerivation.deriveChildKey(privD4, cnD5);
-
-      // Verify pin
-      cmdSet.autoOpenSecureChannel();
-      response = cmdSet.verifyPIN("000000");
-      assertEquals(0x9000, response.getSw());
-
-      // Reset all keys
-      response = cmdSet.removeKey();
-      assertEquals(0x9000, response.getSw());
-
-      byte flag = (byte) 1;
-      response = cmdSet.sendSecureCommand(KeycardApplet.INS_LOAD_KEY, KeycardApplet.LOAD_KEY_P1_SEED, flag, seed);
-      assertEquals(0x9000, response.getSw());
-
-      // Define paths
-      String intPathStr = "m/44'/0'/0'/0";
-      String fullPathStr = String.format("%s/%d", intPathStr, i);
-      KeyPath intPath = new KeyPath(intPathStr);
-      KeyPath fullPath = new KeyPath(fullPathStr);
-
-      // Derive intermediate key + chaincode
-      response = cmdSet.deriveKey(intPath.getData());
-      assertEquals(0x9000, response.getSw());
-      response = cmdSet.sendSecureCommand(
-        KeycardApplet.INS_EXPORT_KEY,
-        KeycardApplet.EXPORT_KEY_P1_DERIVE,
-        KeycardApplet.EXPORT_KEY_P2_PUBLIC_AND_CHAINCODE,
-        intPath.getData()
-      );
-      assertEquals(0x9000, response.getSw());
-      data = response.getData();
-      // First byte indicates it's a key return
-      assertEquals(data[0], KeycardApplet.TLV_KEY_TEMPLATE);
-      // Second byte denotes the length of the remaining payload
-      assertEquals(data[1], 4 + Crypto.KEY_PUB_SIZE + KeycardApplet.CHAIN_CODE_SIZE);
-      // Third byte indicates the pubkey is the next item
-      assertEquals(data[2], KeycardApplet.TLV_PUB_KEY);
-      // Fourth byte is the length of the pubkey
-      assertEquals(data[3], Crypto.KEY_PUB_SIZE);
-
-      int off = 4;
->>>>>>> c8bff34a
+  //   response = cmdSet.sendCommand(KeycardApplet.INS_AUTHENTICATE, (byte) 0, (byte) 0, hash);
+  //   assertEquals(0x9000, response.getSw());
+  //   byte[] data = response.getData();
+
+  //   byte[] keyData = extractPublicKeyFromSignature(data);
+  //   byte[] sig = extractSignature(data);
+
+  //   ECParameterSpec ecSpec = ECNamedCurveTable.getParameterSpec("secp256k1");
+  //   ECPublicKeySpec cardKeySpec = new ECPublicKeySpec(ecSpec.getCurve().decodePoint(keyData), ecSpec);
+  //   ECPublicKey cardKey = (ECPublicKey) KeyFactory.getInstance("ECDSA", "BC").generatePublic(cardKeySpec);
+
+  //   tmpSig.initVerify(cardKey);
+  //   tmpSig.update(preImage);
+  //   assertTrue(tmpSig.verify(sig));
+  // }
+
+
+  // @Test
+  // @DisplayName("Certs")
+  // void loadCertsTest() throws Exception {
+  //   byte[] cert = new byte[KeycardApplet.CERT_LEN];
+  //   Random random = new Random();
+  //   random.nextBytes(cert);
+  //   APDUResponse response;
+
+  //   // Should fail to load data that is too short
+  //   byte[] shortCert = new byte[63];
+  //   random.nextBytes(shortCert);
+  //   response = cmdSet.loadCerts(shortCert);
+  //   assertEquals(ISO7816.SW_DATA_INVALID, response.getSw());
+
+  //   // Should fail to load data that is too long
+  //   byte[] longCert = new byte[65];
+  //   random.nextBytes(longCert);
+  //   response = cmdSet.loadCerts(longCert);
+  //   assertEquals(ISO7816.SW_DATA_INVALID, response.getSw());
+  //   System.out.println("cert " + Arrays.toString(cert));
+  //   // Should successfully load certs of the correct len
+  //   response = cmdSet.loadCerts(cert);
+  //   assertEquals(0x9000, response.getSw());
+
+  //   // Export the certs
+  //   response = cmdSet.exportCerts();
+  //   assertEquals(0x9000, response.getSw());
+  //   byte[] exportRes = response.getData();
+  //   assertEquals(exportRes[0] & 0xff, KeycardApplet.TLV_CERT & 0xff);
+  //   assertEquals(exportRes[1] & 0xff, KeycardApplet.CERT_LEN & 0xff);
+  //   byte[] exportedCert = Arrays.copyOfRange(exportRes, 2, exportRes.length);
+  //   assertEquals(true, Arrays.equals(exportedCert, cert));
+
+  //   // Should fail to re-load certs
+  //   random.nextBytes(cert);
+  //   response = cmdSet.loadCerts(cert);
+  //   assertEquals(0x6986, response.getSw());
+  // }
+
+  // @Test
+  // @DisplayName("Master Seeds")
+  // void masterSeedsTest() throws Exception {
+  //   byte[] data;
+  //   APDUResponse response;
+  //   Random random = new Random();
+  //   int success = ISO7816.SW_NO_ERROR & 0xffff;
+  //   // Verify pin
+  //   cmdSet.autoOpenSecureChannel();
+  //   response = cmdSet.verifyPIN("000000");
+  //   assertEquals(success, response.getSw());
+
+  //   // Reset all keys
+  //   response = cmdSet.removeKey();
+  //   assertEquals(success, response.getSw());
+
+  //   // Verify seed flag is set to null
+  //   response = cmdSet.select();
+  //   assertEquals(0x9000, response.getSw());
+  //   data = response.getData();
+  //   assertEquals(data[data.length - 3], KeycardApplet.TLV_SEED_FLAG);
+  //   assertEquals(data[data.length - 2], (byte) 1);
+  //   assertEquals(data[data.length - 1], KeycardApplet.SFLAG_NONE);
+
+  //   // Verify pin
+  //   cmdSet.autoOpenSecureChannel();
+  //   response = cmdSet.verifyPIN("000000");
+  //   assertEquals(success, response.getSw());
+
+  //   // Generate a non-exportable seed
+  //   byte empty = (byte) 0;
+  //   byte flag = (byte) 0;
+  //   response = cmdSet.sendSecureCommand(KeycardApplet.INS_GENERATE_KEY, flag, empty, new byte[0]);
+  //   assertEquals(success, response.getSw());
+
+  //   // Verify seed flag is set to NOT_EXPORTABLE
+  //   response = cmdSet.select();
+  //   assertEquals(0x9000, response.getSw());
+  //   data = response.getData();
+  //   assertEquals(data[data.length - 3], KeycardApplet.TLV_SEED_FLAG);
+  //   assertEquals(data[data.length - 2], (byte) 1);
+  //   assertEquals(data[data.length - 1], KeycardApplet.SFLAG_NOT_EXPORTABLE);
+
+  //   // Verify pin
+  //   cmdSet.autoOpenSecureChannel();
+  //   response = cmdSet.verifyPIN("000000");
+  //   assertEquals(success, response.getSw());
+
+  //   // Fail to export the seed
+  //   response = cmdSet.exportSeed();
+  //   assertEquals(0x6986, response.getSw());
+
+  //   // Fail to generate a new (exportable) seed while one is on the device
+  //   flag = (byte) 1;
+  //   response = cmdSet.sendSecureCommand(KeycardApplet.INS_GENERATE_KEY, flag, empty, new byte[0]);
+  //   assertEquals(ISO7816.SW_COMMAND_NOT_ALLOWED, response.getSw());
+
+  //   // Remove seed
+  //   response = cmdSet.removeKey();
+  //   assertEquals(success, response.getSw());
+
+  //   // Generate an exportable seed
+  //   response = cmdSet.sendSecureCommand(KeycardApplet.INS_GENERATE_KEY, flag, empty, new byte[0]);
+  //   assertEquals(success, response.getSw());
+  //   byte[] generatedKey = response.getData();
+
+  //   // Verify seed flag is set to EXPORTABLE
+  //   response = cmdSet.select();
+  //   assertEquals(0x9000, response.getSw());
+  //   data = response.getData();
+  //   assertEquals(data[data.length - 3], KeycardApplet.TLV_SEED_FLAG);
+  //   assertEquals(data[data.length - 2], (byte) 1);
+  //   assertEquals(data[data.length - 1], KeycardApplet.SFLAG_EXPORTABLE);
+
+  //   // Verify pin
+  //   cmdSet.autoOpenSecureChannel();
+  //   response = cmdSet.verifyPIN("000000");
+  //   assertEquals(success, response.getSw());
+
+  //   // Export the seed
+  //   response = cmdSet.exportSeed();
+  //   assertEquals(success, response.getSw());
+  //   byte[] exportedSeed = response.getData();
+  //   assertEquals(KeycardApplet.TLV_SEED, exportedSeed[0]);
+  //   assertEquals((byte) KeycardApplet.BIP39_SEED_SIZE, exportedSeed[1]);
+  //   byte[] exportedSeedSlice = Arrays.copyOfRange(exportedSeed, 2, exportedSeed.length);
+  //   assertEquals((byte) KeycardApplet.BIP39_SEED_SIZE, exportedSeedSlice.length);
+  //   assertArrayEquals(generatedKey, exportedSeedSlice);
+
+  //   // Fail to load a seed of the wrong size
+  //   byte[] inSeed = new byte[KeycardApplet.BIP39_SEED_SIZE - 1];
+  //   random.nextBytes(inSeed);
+  //   response = cmdSet.sendSecureCommand(KeycardApplet.INS_LOAD_KEY, KeycardApplet.LOAD_KEY_P1_SEED, flag, inSeed);
+  //   assertEquals(0x6A80, response.getSw());
+
+  //   // Fail to load a new seed with one still on
+  //   inSeed = new byte[KeycardApplet.BIP39_SEED_SIZE];
+  //   random.nextBytes(inSeed);
+  //   flag = (byte) 0;
+  //   response = cmdSet.sendSecureCommand(KeycardApplet.INS_LOAD_KEY, KeycardApplet.LOAD_KEY_P1_SEED, flag, inSeed);
+  //   assertEquals(ISO7816.SW_COMMAND_NOT_ALLOWED, response.getSw());
+
+  //   // Reset keystore
+  //   response = cmdSet.removeKey();
+  //   assertEquals(success, response.getSw());
+
+  //   // Succeed in loading new seed
+  //   response = cmdSet.sendSecureCommand(KeycardApplet.INS_LOAD_KEY, KeycardApplet.LOAD_KEY_P1_SEED, flag, inSeed);
+  //   assertEquals(success, response.getSw());
+
+  //   // Fail to export the non-exportable seed
+  //   response = cmdSet.exportSeed();
+  //   assertEquals(0x6986, response.getSw());
+
+  //   // Reset keystore
+  //   response = cmdSet.removeKey();
+  //   assertEquals(success, response.getSw()); 
+
+  //   // Load an exportable seed
+  //   flag = (byte) 1;
+  //   response = cmdSet.sendSecureCommand(KeycardApplet.INS_LOAD_KEY, KeycardApplet.LOAD_KEY_P1_SEED, flag, inSeed);
+  //   assertEquals(success, response.getSw());
+
+  //   // Export the seed and verify it is the same that got loaded
+  //   response = cmdSet.exportSeed();
+  //   assertEquals(success, response.getSw());
+  //   exportedSeed = response.getData();
+  //   assertEquals(KeycardApplet.TLV_SEED, exportedSeed[0]);
+  //   assertEquals((byte) KeycardApplet.BIP39_SEED_SIZE, exportedSeed[1]);
+  //   exportedSeedSlice = Arrays.copyOfRange(exportedSeed, 2, exportedSeed.length);
+  //   assertEquals((byte) KeycardApplet.BIP39_SEED_SIZE, exportedSeedSlice.length);
+  //   assertArrayEquals(exportedSeedSlice, inSeed);
+
+  //   // Load a keypair (rather than a seed)
+  //   // GridPlus won't use this, but we want it for interoperability
+  //   KeyPairGenerator g = keypairGenerator();
+  //   KeyPair keyPair = g.generateKeyPair();
+
+  //   // Fail first because there is a seed
+  //   response = cmdSet.loadKey(keyPair);
+  //   assertEquals(ISO7816.SW_COMMAND_NOT_ALLOWED, response.getSw());
+
+  //   // Remove the seed
+  //   response = cmdSet.removeKey();
+  //   assertEquals(success, response.getSw());
+
+  //   // Loading a key should now succeed
+  //   response = cmdSet.loadKey(keyPair);
+  //   assertEquals(success, response.getSw());
+
+  //   // You should not be able to export a seed when the flag is set to non-exportable.
+  //   // Whenever you import a keypair, the flag gets set to non-exportable
+  //   response = cmdSet.exportSeed();
+  //   assertEquals(ISO7816.SW_COMMAND_NOT_ALLOWED, response.getSw());
+
+  //   // Remove all keys
+  //   response = cmdSet.removeKey();
+  //   assertEquals(success, response.getSw());
+
+  // }
+
+  // @Test
+  // @DisplayName("Overwrite Pairing")
+  // void overwritePairingTest() throws Exception {    
+  //   // Pair multiple times
+  //   for (int i = 0; i < 5; i++) {
+  //       cmdSet.autoPair(sharedSecret);
+  //       assertEquals(0, secureChannel.getPairingIndex());
+  //   }
+  // }
+
+  // @Test
+  // @DisplayName("Public Key Derivation")
+  // void pubKeyDerivationTest() throws Exception {
+  //   APDUResponse response;
+  //   Random random = new Random();
+  //   byte[] seed = new byte[KeycardApplet.BIP39_SEED_SIZE];
+  //   byte[] data;
+  //   byte[] chainCode;
+  //   random.nextBytes(seed);
+  //   DeterministicKey masterPriv = HDKeyDerivation.createMasterPrivateKey(seed);
+  //   DeterministicKey intPub;
+  //   DeterministicKey fullPub;
+  //   byte[] fullPubFromCard;
+  //   byte[] intPubFromCard;
+  //   byte[] hashData = "some data to be hashed".getBytes();
+  //   byte[] hash = sha256(hashData);
+
+  //   // Do 5 random derivations
+  //   for (int j = 0; j < 5; j++) {
+  //     int i = random.nextInt(100000);
+
+  //     // m/44'
+  //     ChildNumber cnD1 = new ChildNumber(44, true);
+  //     DeterministicKey privD1 = HDKeyDerivation.deriveChildKey(masterPriv, cnD1);
+  //     byte[] pub = privD1.getPubKey();
+  //     // m/44'/0'
+  //     ChildNumber cnD2 = new ChildNumber(0, true);
+  //     DeterministicKey privD2 = HDKeyDerivation.deriveChildKey(privD1, cnD2);
+  //     // m/44'/0'/0'
+  //     ChildNumber cnD3 = new ChildNumber(0, true);
+  //     DeterministicKey privD3 = HDKeyDerivation.deriveChildKey(privD2, cnD3);
+  //     // m/44'/0'/0'/0
+  //     ChildNumber cnD4 = new ChildNumber(0, false);
+  //     DeterministicKey privD4 = HDKeyDerivation.deriveChildKey(privD3, cnD4);
+  //     // m/44'/0'/0'/0/i
+  //     ChildNumber cnD5 = new ChildNumber(i, false);
+  //     DeterministicKey privD5 = HDKeyDerivation.deriveChildKey(privD4, cnD5);
+
+  //     // Verify pin
+  //     cmdSet.autoOpenSecureChannel();
+  //     response = cmdSet.verifyPIN("000000");
+  //     assertEquals(0x9000, response.getSw());
+
+  //     // Reset all keys
+  //     response = cmdSet.removeKey();
+  //     assertEquals(0x9000, response.getSw());
+
+  //     byte flag = (byte) 1;
+  //     response = cmdSet.sendSecureCommand(KeycardApplet.INS_LOAD_KEY, KeycardApplet.LOAD_KEY_P1_SEED, flag, seed);
+  //     assertEquals(0x9000, response.getSw());
+
+  //     // Define paths
+  //     String intPathStr = "m/44'/0'/0'/0";
+  //     String fullPathStr = String.format("%s/%d", intPathStr, i);
+  //     KeyPath intPath = new KeyPath(intPathStr);
+  //     KeyPath fullPath = new KeyPath(fullPathStr);
+
+  //     // Derive intermediate key + chaincode
+  //     response = cmdSet.deriveKey(intPath.getData());
+  //     assertEquals(0x9000, response.getSw());
+  //     response = cmdSet.sendSecureCommand(
+  //       KeycardApplet.INS_EXPORT_KEY,
+  //       KeycardApplet.EXPORT_KEY_P1_DERIVE,
+  //       KeycardApplet.EXPORT_KEY_P2_PUBLIC_AND_CHAINCODE,
+  //       intPath.getData()
+  //     );
+  //     assertEquals(0x9000, response.getSw());
+  //     data = response.getData();
+  //     // First byte indicates it's a key return
+  //     assertEquals(data[0], KeycardApplet.TLV_KEY_TEMPLATE);
+  //     // Second byte denotes the length of the remaining payload
+  //     assertEquals(data[1], 4 + Crypto.KEY_PUB_SIZE + KeycardApplet.CHAIN_CODE_SIZE);
+  //     // Third byte indicates the pubkey is the next item
+  //     assertEquals(data[2], KeycardApplet.TLV_PUB_KEY);
+  //     // Fourth byte is the length of the pubkey
+  //     assertEquals(data[3], Crypto.KEY_PUB_SIZE);
+
+  //     int off = 4;
       
 //       intPubFromCard =  Arrays.copyOfRange(data, off, off + Crypto.KEY_PUB_SIZE);
 //       assertArrayEquals(privD4.decompress().getPubKey(), intPubFromCard);
