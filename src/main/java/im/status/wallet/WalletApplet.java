--- conflicted
+++ resolved
@@ -323,11 +323,7 @@
   private short getApplicationStatus(byte[] apduBuffer, short off) {
     apduBuffer[off++] = TLV_APPLICATION_STATUS_TEMPLATE;
     apduBuffer[off++] = 12;
-<<<<<<< HEAD
-    apduBuffer[off++] = TLV_PIN_RETRY_COUNT;
-=======
     apduBuffer[off++] = TLV_INT;
->>>>>>> 07c1f9cc
     apduBuffer[off++] = 1;
     apduBuffer[off++] = pin.getTriesRemaining();
     apduBuffer[off++] = TLV_INT;
