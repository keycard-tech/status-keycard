--- conflicted
+++ resolved
@@ -141,16 +141,8 @@
   private SecureChannel secureChannel;
 
   static final short CERT_LEN = 64;
-<<<<<<< HEAD
-  static final short NUM_CERTS = 3;
-  static final short CERTS_LEN = CERT_LEN * NUM_CERTS;
-  private byte[] certs;
-  private byte certsLoaded;
-  private byte numCertsLoaded;
-=======
   private byte[] cert;
   private byte certLoaded;
->>>>>>> c8bff34a
   private ECPublicKey idPublic;
   private ECPrivateKey idPrivate;
 
